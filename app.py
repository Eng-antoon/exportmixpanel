import os
import io
import requests
import openpyxl
from openpyxl import Workbook
from flask import (
    Flask,
    render_template,
    request,
    jsonify,
    redirect,
    url_for,
    flash,
    send_file,
    session as flask_session
)
from sqlalchemy import create_engine
from sqlalchemy.orm import scoped_session, sessionmaker
from datetime import datetime
import shutil
import subprocess
from collections import defaultdict, Counter
import threading
import uuid
from concurrent.futures import ThreadPoolExecutor, as_completed
import math

from db.config import DB_URI, API_TOKEN, BASE_API_URL, API_EMAIL, API_PASSWORD
from db.models import Base, Trip, Tag

app = Flask(__name__)
engine = create_engine(
    DB_URI,
    pool_size=20,         # Increase the default pool size
    max_overflow=20,      # Allow more connections to overflow
    pool_timeout=30       # How long to wait for a connection to become available
    )
db_session = scoped_session(sessionmaker(autocommit=False, autoflush=False, bind=engine))
update_jobs = {}
executor = ThreadPoolExecutor(max_workers=40)
app.secret_key = "your_secret_key"  # for flashing and session

# Helper function for calculating haversine distance between two coordinates
def haversine_distance(coord1, coord2):
    """
    Calculate the great circle distance between two points 
    on the earth (specified in decimal degrees)
    
    Args:
        coord1: tuple or list with (lat, lon)
        coord2: tuple or list with (lat, lon)
        
    Returns:
        Distance in kilometers
    """
    lat1, lon1 = coord1
    lat2, lon2 = coord2
    
    # Convert decimal degrees to radians
    lat1, lon1, lat2, lon2 = map(math.radians, [lat1, lon1, lat2, lon2])
    
    # Haversine formula
    dlon = lon2 - lon1
    dlat = lat2 - lat1
    a = math.sin(dlat/2)**2 + math.cos(lat1) * math.cos(lat2) * math.sin(dlon/2)**2
    c = 2 * math.asin(math.sqrt(a))
    r = 6371  # Radius of earth in kilometers
    return c * r

def calculate_expected_trip_quality(
    logs_count, 
    lack_of_accuracy, 
    medium_segments_count, 
    long_segments_count, 
    short_dist_total, 
    medium_dist_total, 
    long_dist_total,
    calculated_distance
):
    """
    Enhanced expected trip quality calculation.
    
    Special cases:
      - "No Logs Trip": if logs_count <= 1 OR if calculated_distance <= 0 OR if the total recorded distance 
         (short_dist_total + medium_dist_total + long_dist_total) is <= 0.
      - "Trip Points Only Exist": if logs_count < 50 but there is at least one medium or long segment.
    
    Otherwise, the quality score is calculated as follows:
    
      1. Normalize the logs count:
         LF = min(logs_count / 500, 1)
         
      2. Compute the ratio of short-distance to (medium + long) distances:
         R = short_dist_total / (medium_dist_total + long_dist_total + ε)
         
      3. Determine the segment factor SF:
         SF = 1 if R ≥ 5,
              = 0 if R ≤ 0.5,
              = (R - 0.5) / 4.5 otherwise.
         
      4. Compute the overall quality score:
         Q = 0.5 × LF + 0.5 × SF
         
      5. If lack_of_accuracy is True, penalize Q by 20% (i.e. Q = 0.8 × Q).
         
      6. Map Q to a quality category:
         - Q ≥ 0.8: "High Quality Trip"
         - 0.5 ≤ Q < 0.8: "Moderate Quality Trip"
         - Q < 0.5: "Low Quality Trip"
    
    Returns:
      str: Expected trip quality category.
    """
    epsilon = 1e-2  # Small constant to avoid division by zero
<<<<<<< HEAD

    # NEW: If the calculated distance is zero (or non-positive) OR if there is essentially no recorded distance,
    # return "No Logs Trip"
    if (short_dist_total + medium_dist_total + long_dist_total) <= 0 or logs_count <= 1:
        return "No Logs Trip"

=======

    # NEW: If the calculated distance is zero (or non-positive) OR if there is essentially no recorded distance,
    # return "No Logs Trip"
    if calculated_distance <= 0 or (short_dist_total + medium_dist_total + long_dist_total) <= 0 or logs_count <= 1:
        return "No Logs Trip"

>>>>>>> a124b23d
    # Special condition: very few logs and no medium or long segments.
    if logs_count < 5 and medium_segments_count == 0 and long_segments_count == 0:
        return "No Logs Trip"

    # Special condition: few logs (<50) but with some medium or long segments.
    if logs_count < 50 and (medium_segments_count > 0 or long_segments_count > 0):
        return "Trip Points Only Exist"
    
    # 1. Normalize the logs count (saturate at 500)
    logs_factor = min(logs_count / 500.0, 1.0)
    
    # 2. Compute the ratio of short to (medium + long) distances
    ratio = short_dist_total / (medium_dist_total + long_dist_total + epsilon)
    
    # 3. Compute the segment factor based on ratio R
    if ratio >= 5:
        segment_factor = 1.0
    elif ratio <= 0.5:
        segment_factor = 0.0
    else:
        segment_factor = (ratio - 0.5) / 4.5
    
    # 4. Compute the overall quality score Q
    quality_score = 0.5 * logs_factor + 0.5 * segment_factor
    
    # 5. Apply penalty if GPS accuracy is lacking
    if lack_of_accuracy:
        quality_score *= 0.8

    # 6. Map the quality score to a quality category
    if quality_score >= 0.8:
        return "High Quality Trip"
    elif quality_score >= 0.5:
        return "Moderate Quality Trip"
    else:
        return "Low Quality Trip"







# Function to analyze trip segments and distances
def analyze_trip_segments(coordinates):
    """
    Analyze coordinates to calculate distance metrics:
    - Count and total distance of short segments (<1km)
    - Count and total distance of medium segments (1-5km)
    - Count and total distance of long segments (>5km)
    - Maximum segment distance
    - Average segment distance
    
    Args:
        coordinates: list of [lon, lat] points from API
        
    Returns:
        Dictionary with analysis metrics
    """
    if not coordinates or len(coordinates) < 2:
        return {
            "short_segments_count": 0,
            "medium_segments_count": 0,
            "long_segments_count": 0,
            "short_segments_distance": 0,
            "medium_segments_distance": 0,
            "long_segments_distance": 0,
            "max_segment_distance": 0,
            "avg_segment_distance": 0
        }
    
    # Note: API returns coordinates as [lon, lat], so we need to swap
    # Let's convert to [lat, lon] for calculations
    coords = [[float(point[1]), float(point[0])] for point in coordinates]
    
    short_segments_count = 0
    medium_segments_count = 0
    long_segments_count = 0
    short_segments_distance = 0
    medium_segments_distance = 0
    long_segments_distance = 0
    max_segment_distance = 0
    total_distance = 0
    segment_count = 0
    
    for i in range(len(coords) - 1):
        distance = haversine_distance(coords[i], coords[i+1])
        segment_count += 1
        total_distance += distance
        
        if distance < 1:
            short_segments_count += 1
            short_segments_distance += distance
        elif distance <= 5:
            medium_segments_count += 1
            medium_segments_distance += distance
        else:
            long_segments_count += 1
            long_segments_distance += distance
            
        if distance > max_segment_distance:
            max_segment_distance = distance
            
    avg_segment_distance = total_distance / segment_count if segment_count > 0 else 0
    
    return {
        "short_segments_count": short_segments_count,
        "medium_segments_count": medium_segments_count,
        "long_segments_count": long_segments_count,
        "short_segments_distance": round(short_segments_distance, 2),
        "medium_segments_distance": round(medium_segments_distance, 2),
        "long_segments_distance": round(long_segments_distance, 2),
        "max_segment_distance": round(max_segment_distance, 2),
        "avg_segment_distance": round(avg_segment_distance, 2)
    }


# --- Begin Migration to update schema with new columns ---
def migrate_db():
    try:
        print("Creating database tables from models...")
        Base.metadata.create_all(bind=engine)
        print("Database tables created successfully")
    except Exception as e:
        app.logger.error(f"Migration error: {e}")
        print(f"Error during database migration: {e}")

print("Running database migration...")
migrate_db()
print("Database migration completed")
# --- End Migration ---

@app.teardown_appcontext
def shutdown_session(exception=None):
    db_session.remove()

# ---------------------------
# Utility Functions
# ---------------------------

def get_saved_filters():
    return flask_session.get("saved_filters", {})

def save_filter_to_session(name, filters):
    saved = flask_session.get("saved_filters", {})
    saved[name] = filters
    flask_session["saved_filters"] = saved

def fetch_api_token():
    url = f"{BASE_API_URL}/auth/sign_in"
    payload = {"admin_user": {"email": API_EMAIL, "password": API_PASSWORD}}
    resp = requests.post(url, json=payload)
    if resp.status_code == 200:
        return resp.json().get("token", None)
    else:
        print("Error fetching primary token:", resp.text)
        return None

def fetch_api_token_alternative():
    alt_email = "SupplyPartner@illa.com.eg"
    alt_password = "654321"
    url = f"{BASE_API_URL}/auth/sign_in"
    payload = {"admin_user": {"email": alt_email, "password": alt_password}}
    try:
        resp = requests.post(url, json=payload)
        resp.raise_for_status()
        return resp.json().get("token", None)
    except Exception as e:
        print("Error fetching alternative token:", e)
        return None

def load_excel_data(excel_path):
    if not os.path.exists(excel_path):
        print(f"Excel file not found: {excel_path}. Returning empty data.")
        return []
    try:
        workbook = openpyxl.load_workbook(excel_path)
    except Exception as e:
        print(f"Error loading Excel file: {e}")
        return []
    
    sheet = workbook.active
    headers = []
    data = []
    for i, row in enumerate(sheet.iter_rows(values_only=True)):
        if i == 0:
            headers = row
        else:
            row_dict = {headers[j]: row[j] for j in range(len(row))}
            data.append(row_dict)
    print(f"Loaded {len(data)} rows from Excel.")
    return data


# Carrier grouping
CARRIER_GROUPS = {
    "Vodafone": ["vodafone", "voda fone", "tegi ne3eesh"],
    "Orange": ["orange", "orangeeg", "orange eg"],
    "Etisalat": ["etisalat", "e& etisalat", "e&"],
    "We": ["we"]
}

def normalize_carrier(carrier_name):
    if not carrier_name:
        return ""
    lower = carrier_name.lower().strip()
    for group, variants in CARRIER_GROUPS.items():
        for variant in variants:
            if variant in lower:
                return group
    return carrier_name.title()

# NEW FUNCTION: determine_completed_by
# This function inspects an activity list to find the latest event where the status changes to 'completed'
# and returns the corresponding user_type (admin or driver), or None if not found.
def determine_completed_by(activity_list):
    best_candidate = None
    best_time = None
    for event in activity_list:
        changes = event.get("changes", {})
        status_change = changes.get("status")
        if status_change and isinstance(status_change, list) and len(status_change) >= 2:
            if str(status_change[-1]).lower() == "completed":
                created_str = event.get("created_at", "").replace(" UTC", "")
                event_time = None
                for fmt in ["%Y-%m-%d %H:%M:%S", "%Y-%m-%dT%H:%M:%S", "%Y-%m-%dT%H:%M:%S.%fZ"]:
                    try:
                        event_time = datetime.strptime(created_str, fmt)
                        break
                    except ValueError:
                        continue
                if event_time:
                    if best_time is None or event_time > best_time:
                        best_time = event_time
                        best_candidate = event
    if best_candidate:
        return best_candidate.get("user_type", None)
    return None

# This function calculates the trip time (in hours) based on the time difference
# between the first arrival event and the completion event from the activity list
def calculate_trip_time(activity_list):
    arrival_time = None
    completion_time = None
    
    # Find first arrival time (status changes from pending to arrived)
    for event in activity_list:
        changes = event.get("changes", {})
        status_change = changes.get("status")
        if status_change and isinstance(status_change, list) and len(status_change) >= 2:
            if str(status_change[0]).lower() == "pending" and str(status_change[1]).lower() == "arrived":
                created_str = event.get("created_at", "").replace(" UTC", "")
                for fmt in ["%Y-%m-%d %H:%M:%S", "%Y-%m-%dT%H:%M:%S", "%Y-%m-%dT%H:%M:%S.%fZ"]:
                    try:
                        arrival_time = datetime.strptime(created_str, fmt)
                        break
                    except ValueError:
                        continue
                if arrival_time:
                    break  # Found the first arrival time, so stop looking
    
    # Find completion time (status changes to completed)
    for event in activity_list:
        changes = event.get("changes", {})
        status_change = changes.get("status")
        if status_change and isinstance(status_change, list) and len(status_change) >= 2:
            if str(status_change[1]).lower() == "completed":
                created_str = event.get("created_at", "").replace(" UTC", "")
                for fmt in ["%Y-%m-%d %H:%M:%S", "%Y-%m-%dT%H:%M:%S", "%Y-%m-%dT%H:%M:%S.%fZ"]:
                    try:
                        completion_time = datetime.strptime(created_str, fmt)
                        break
                    except ValueError:
                        continue
    
    # Calculate trip time in hours if both times were found
    if arrival_time and completion_time:
        time_diff = completion_time - arrival_time
        hours = time_diff.total_seconds() / 3600.0
        return round(hours, 2)  # Round to 2 decimal places
    
    return None

def fetch_coordinates_count(trip_id, token=API_TOKEN):
    url = f"{BASE_API_URL}/trips/{trip_id}/coordinates"
    headers = {"Authorization": f"Bearer {token}", "Content-Type": "application/json"}
    try:
        resp = requests.get(url, headers=headers)
        resp.raise_for_status()
        data = resp.json()
        # Return the 'count' from the attributes; default to 0 if not found
        return data["data"]["attributes"].get("count", 0)
    except Exception as e:
        print(f"Error fetching coordinates for trip {trip_id}: {e}")
        return None

def fetch_trip_from_api(trip_id, token=API_TOKEN):
    url = f"{BASE_API_URL}/trips/{trip_id}"
    headers = {"Authorization": f"Bearer {token}", "Content-Type": "application/json"}
    try:
        resp = requests.get(url, headers=headers)
        resp.raise_for_status()
        data = resp.json()
        calc = data.get("data", {}).get("attributes", {}).get("calculatedDistance")
        if not calc or calc in [None, "", "N/A"]:
            raise ValueError("Missing calculatedDistance")
        return data
    except Exception as e:
        print("Error fetching trip data with primary token:", e)
        alt_token = fetch_api_token_alternative()
        if alt_token:
            headers = {"Authorization": f"Bearer {alt_token}", "Content-Type": "application/json"}
            try:
                resp = requests.get(url, headers=headers)
                resp.raise_for_status()
                data = resp.json()
                data["used_alternative"] = True
                return data
            except requests.HTTPError as http_err:
                if resp.status_code == 404:
                    print(f"Trip {trip_id} not found with alternative token (404).")
                else:
                    print(f"HTTP error with alternative token for trip {trip_id}: {http_err}")
            except Exception as e:
                print(f"Alternative fetch failed for trip {trip_id}: {e}")
        else:
            return None

def update_trip_db(trip_id, force_update=False):
    session_local = db_session()
    # Flags to ensure alternative is only tried once
    tried_alternative_for_main = False
    tried_alternative_for_coordinate = False
    
    # Track what was updated for better reporting
    update_status = {
        "needed_update": False,
        "record_exists": False,
        "updated_fields": [],
        "reason_for_update": []
    }

    # Helper to validate field values
    def is_valid(value):
        return value is not None and str(value).strip() != "" and str(value).strip().upper() != "N/A"

    try:
        # Step 1: Check if trip exists and what fields need updating
        db_trip = session_local.query(Trip).filter_by(trip_id=trip_id).first()
        
        if db_trip:
            update_status["record_exists"] = True
            
            # If we're forcing an update, don't bother checking what's missing
            if force_update:
                update_status["needed_update"] = True
                update_status["reason_for_update"].append("Forced update")
            else:
                # Otherwise, check each field to see what needs updating
                missing_fields = []
                
                # Check manual_distance
                if not is_valid(db_trip.manual_distance):
                    missing_fields.append("manual_distance")
                    update_status["reason_for_update"].append("Missing manual_distance")
                
                # Check calculated_distance
                if not is_valid(db_trip.calculated_distance):
                    missing_fields.append("calculated_distance")
                    update_status["reason_for_update"].append("Missing calculated_distance")
                
                # Check trip_time
                if not is_valid(db_trip.trip_time):
                    missing_fields.append("trip_time")
                    update_status["reason_for_update"].append("Missing trip_time")
                
                # Check completed_by
                if not is_valid(db_trip.completed_by):
                    missing_fields.append("completed_by")
                    update_status["reason_for_update"].append("Missing completed_by")
                
                # Check coordinate_count
                if not is_valid(db_trip.coordinate_count):
                    missing_fields.append("coordinate_count")
                    update_status["reason_for_update"].append("Missing coordinate_count")
                
                # Check lack_of_accuracy (boolean should be explicitly set)
                if db_trip.lack_of_accuracy is None:
                    missing_fields.append("lack_of_accuracy")
                    update_status["reason_for_update"].append("Missing lack_of_accuracy")
                
                # Check segment counts
                if not is_valid(db_trip.short_segments_count):
                    missing_fields.append("segment_counts")
                    update_status["reason_for_update"].append("Missing segment counts")
                elif not is_valid(db_trip.medium_segments_count):
                    missing_fields.append("segment_counts")
                    update_status["reason_for_update"].append("Missing segment counts")
                elif not is_valid(db_trip.long_segments_count):
                    missing_fields.append("segment_counts")
                    update_status["reason_for_update"].append("Missing segment counts")
                
                # If no missing fields, return the trip without further API calls
                if not missing_fields:
                    return db_trip, update_status
                
                # Mark that this record needs update
                update_status["needed_update"] = True
        else:
            # Trip doesn't exist, so we'll create it
            update_status["needed_update"] = True
            update_status["reason_for_update"].append("New record")
            # Create an empty trip record that we'll populate later
            db_trip = Trip(trip_id=trip_id)
            session_local.add(db_trip)
            # Add all fields to missing_fields to ensure we fetch everything
            missing_fields = ["manual_distance", "calculated_distance", "trip_time", 
                             "completed_by", "coordinate_count", "lack_of_accuracy", 
                             "segment_counts"]
        
        # Step 2: Only proceed with API calls if the trip needs updating
        if update_status["needed_update"] or force_update:
            
            # Determine what API calls we need to make based on missing fields
            need_main_data = force_update or any(field in missing_fields for field 
                                                 in ["manual_distance", "calculated_distance", 
                                                     "trip_time", "completed_by", "lack_of_accuracy"])
            
            need_coordinates = force_update or "coordinate_count" in missing_fields
            
            need_segments = force_update or "segment_counts" in missing_fields
            
            # Step 2a: Fetch main trip data if needed
            if need_main_data:
                api_data = fetch_trip_from_api(trip_id)
                
                # If initial fetch fails, try alternative token
                if not (api_data and "data" in api_data):
                    if not tried_alternative_for_main:
                        tried_alternative_for_main = True
                        alt_token = fetch_api_token_alternative()
                        if alt_token:
                            headers = {"Authorization": f"Bearer {alt_token}", "Content-Type": "application/json"}
                            url = f"{BASE_API_URL}/trips/{trip_id}"
                            try:
                                resp = requests.get(url, headers=headers)
                                resp.raise_for_status()
                                api_data = resp.json()
                                api_data["used_alternative"] = True
                            except requests.HTTPError as http_err:
                                if resp.status_code == 404:
                                    print(f"Trip {trip_id} not found with alternative token (404).")
                                else:
                                    print(f"HTTP error with alternative token for trip {trip_id}: {http_err}")
                            except Exception as e:
                                print(f"Alternative fetch failed for trip {trip_id}: {e}")
                
                # Process the trip data if we got it
                if api_data and "data" in api_data:
                    trip_attributes = api_data["data"]["attributes"]
                    
                    # Update status regardless of what fields need updating
                    old_status = db_trip.status
                    db_trip.status = trip_attributes.get("status")
                    if db_trip.status != old_status:
                        update_status["updated_fields"].append("status")
                    
                    # Update manual_distance if needed
                    if force_update or "manual_distance" in missing_fields:
                        try:
                            old_value = db_trip.manual_distance
                            db_trip.manual_distance = float(trip_attributes.get("manualDistance") or 0)
                            if db_trip.manual_distance != old_value:
                                update_status["updated_fields"].append("manual_distance")
                        except ValueError:
                            db_trip.manual_distance = None
                    
                    # Update calculated_distance if needed
                    if force_update or "calculated_distance" in missing_fields:
                        try:
                            old_value = db_trip.calculated_distance
                            db_trip.calculated_distance = float(trip_attributes.get("calculatedDistance") or 0)
                            if db_trip.calculated_distance != old_value:
                                update_status["updated_fields"].append("calculated_distance")
                        except ValueError:
                            db_trip.calculated_distance = None
                    
                    # Mark supply partner if needed
                    if api_data.get("used_alternative"):
                        db_trip.supply_partner = True
                    
                    # Process trip_time only if missing or force_update
                    if force_update or "trip_time" in missing_fields:
                        activity_list = trip_attributes.get("activity", [])
                        trip_time = calculate_trip_time(activity_list)
                        
                        if trip_time is not None:
                            old_value = db_trip.trip_time
                            db_trip.trip_time = trip_time
                            if db_trip.trip_time != old_value:
                                update_status["updated_fields"].append("trip_time")
                                app.logger.info(f"Trip {trip_id}: trip_time updated to {trip_time} hours based on activity events")
                    
                    # Determine completed_by if missing or force_update
                    if force_update or "completed_by" in missing_fields:
                        comp_by = determine_completed_by(trip_attributes.get("activity", []))
                        if comp_by is not None:
                            old_value = db_trip.completed_by
                            db_trip.completed_by = comp_by
                            if db_trip.completed_by != old_value:
                                update_status["updated_fields"].append("completed_by")
                            app.logger.info(f"Trip {trip_id}: completed_by set to {db_trip.completed_by} based on activity events")
                        else:
                            db_trip.completed_by = None
                            app.logger.info(f"Trip {trip_id}: No completion event found, completed_by remains None")
                    
                    # Update lack_of_accuracy if missing or force_update
                    if force_update or "lack_of_accuracy" in missing_fields:
                        old_value = db_trip.lack_of_accuracy
                        tags_count = api_data["data"]["attributes"].get("tagsCount", [])
                        if isinstance(tags_count, list) and any(item.get("tag_name") == "lack_of_accuracy" and int(item.get("count", 0)) > 0 for item in tags_count):
                            db_trip.lack_of_accuracy = True
                        else:
                            db_trip.lack_of_accuracy = False
                        if db_trip.lack_of_accuracy != old_value:
                            update_status["updated_fields"].append("lack_of_accuracy")
            
            # Step 2b: Fetch coordinate count if needed
            if need_coordinates:
                coordinate_count = fetch_coordinates_count(trip_id)
                
                # Try alternative token if needed
                if not is_valid(coordinate_count) and not tried_alternative_for_coordinate:
                    tried_alternative_for_coordinate = True
                    alt_token = fetch_api_token_alternative()
                    if alt_token:
                        coordinate_count = fetch_coordinates_count(trip_id, token=alt_token)
                
                # Update the coordinate count if it changed
                if coordinate_count != db_trip.coordinate_count:
                    db_trip.coordinate_count = coordinate_count
                    update_status["updated_fields"].append("coordinate_count")
            
            # Step 2c: Fetch segment analysis if needed
            if need_segments:
                # Fetch coordinates
                url = f"{BASE_API_URL}/trips/{trip_id}/coordinates"
                token = fetch_api_token() or API_TOKEN
                headers = {
                    "Authorization": f"Bearer {token}",
                    "Content-Type": "application/json"
                }
                
                try:
                    resp = requests.get(url, headers=headers)
                    # If unauthorized, try alternative token
                    if resp.status_code == 401:
                        alt_token = fetch_api_token_alternative()
                        if alt_token:
                            headers["Authorization"] = f"Bearer {alt_token}"
                            resp = requests.get(url, headers=headers)
                    
                    resp.raise_for_status()
                    coordinates_data = resp.json()
                    
                    if coordinates_data and "data" in coordinates_data and "attributes" in coordinates_data["data"]:
                        coordinates = coordinates_data["data"]["attributes"].get("coordinates", [])
                        
                        if coordinates and len(coordinates) >= 2:
                            analysis = analyze_trip_segments(coordinates)
                            
                            # Check if any segment metrics have changed
                            segments_changed = False
                            for key, value in analysis.items():
                                if getattr(db_trip, key, None) != value:
                                    segments_changed = True
                                    break
                                    
                            # Update trip with analysis results
                            db_trip.short_segments_count = analysis["short_segments_count"]
                            db_trip.medium_segments_count = analysis["medium_segments_count"]
                            db_trip.long_segments_count = analysis["long_segments_count"]
                            db_trip.short_segments_distance = analysis["short_segments_distance"]
                            db_trip.medium_segments_distance = analysis["medium_segments_distance"]
                            db_trip.long_segments_distance = analysis["long_segments_distance"]
                            db_trip.max_segment_distance = analysis["max_segment_distance"]
                            db_trip.avg_segment_distance = analysis["avg_segment_distance"]
                            
                            if segments_changed:
                                update_status["updated_fields"].append("segment_metrics")
                                
                            app.logger.info(f"Trip {trip_id}: Updated distance analysis metrics")
<<<<<<< HEAD
                        else:
                            app.logger.info(f"Trip {trip_id}: Not enough coordinates for detailed analysis")
                    
                    # Regardless of whether enough coordinates were fetched,
                    # always compute Expected Trip Quality using current DB values.
                    expected_quality = calculate_expected_trip_quality(
                        logs_count = db_trip.coordinate_count if db_trip.coordinate_count is not None else 0,
                        lack_of_accuracy = db_trip.lack_of_accuracy if db_trip.lack_of_accuracy is not None else False,
                        medium_segments_count = db_trip.medium_segments_count if db_trip.medium_segments_count is not None else 0,
                        long_segments_count = db_trip.long_segments_count if db_trip.long_segments_count is not None else 0,
                        short_dist_total = db_trip.short_segments_distance if db_trip.short_segments_distance is not None else 0.0,
                        medium_dist_total = db_trip.medium_segments_distance if db_trip.medium_segments_distance is not None else 0.0,
                        long_dist_total = db_trip.long_segments_distance if db_trip.long_segments_distance is not None else 0.0,
                        calculated_distance = db_trip.calculated_distance if db_trip.calculated_distance is not None else 0.0
                    )
                    if db_trip.expected_trip_quality != expected_quality:
                        db_trip.expected_trip_quality = expected_quality
                        update_status["updated_fields"].append("expected_trip_quality")
                    app.logger.info(f"Trip {trip_id}: Expected Trip Quality updated to '{expected_quality}'")
                    
=======
                            
                            # NEW: Compute Expected Trip Quality based on our criteria.
                            expected_quality = calculate_expected_trip_quality(
                                logs_count = db_trip.coordinate_count if db_trip.coordinate_count is not None else 0,
                                lack_of_accuracy = db_trip.lack_of_accuracy if db_trip.lack_of_accuracy is not None else False,
                                medium_segments_count = db_trip.medium_segments_count if db_trip.medium_segments_count is not None else 0,
                                long_segments_count = db_trip.long_segments_count if db_trip.long_segments_count is not None else 0,
                                short_dist_total = db_trip.short_segments_distance if db_trip.short_segments_distance is not None else 0.0,
                                medium_dist_total = db_trip.medium_segments_distance if db_trip.medium_segments_distance is not None else 0.0,
                                long_dist_total = db_trip.long_segments_distance if db_trip.long_segments_distance is not None else 0.0,
                                calculated_distance = db_trip.calculated_distance if db_trip.calculated_distance is not None else 0.0
                            )
                            if db_trip.expected_trip_quality != expected_quality:
                                db_trip.expected_trip_quality = expected_quality
                                update_status["updated_fields"].append("expected_trip_quality")
                            app.logger.info(f"Trip {trip_id}: Expected Trip Quality updated to '{expected_quality}'")
>>>>>>> a124b23d
                except Exception as e:
                    app.logger.error(f"Error fetching coordinates for trip {trip_id}: {e}")
            
            # If we made any updates, commit them
            if update_status["updated_fields"]:
                session_local.commit()
                session_local.refresh(db_trip)
            
        return db_trip, update_status
    except Exception as e:
        print("Error in update_trip_db:", e)
        session_local.rollback()
        db_trip = session_local.query(Trip).filter_by(trip_id=trip_id).first()
        return db_trip, {"error": str(e)}
    finally:
        session_local.close()


# ---------------------------
# Routes 
# ---------------------------

@app.route("/update_db", methods=["POST"])
def update_db():
    """
    Bulk update DB from Excel (fetch each trip from the API) with improved performance.
    Only fetches data for trips that are missing critical fields or where force_update is True.
    """
    session_local = db_session()
    excel_path = os.path.join("data", "data.xlsx")
    excel_data = load_excel_data(excel_path)
    
    # Track statistics
    stats = {
        "total": 0,
        "updated": 0,
        "skipped": 0,
        "errors": 0,
        "created": 0,
        "updated_fields": Counter(),  # Count which fields were updated most often
        "reasons": Counter()          # Count reasons for updates
    }
    
    # Get all trip IDs from Excel
    trip_ids = [row.get("tripId") for row in excel_data if row.get("tripId")]
    stats["total"] = len(trip_ids)
    
    # Process trips with feedback
    for trip_id in trip_ids:
        # False means don't force updates if all fields are present
        db_trip, update_status = update_trip_db(trip_id, force_update=False)
        
        # Track statistics
        if "error" in update_status:
            stats["errors"] += 1
            continue
            
        if not update_status["record_exists"]:
            stats["created"] += 1
            stats["updated"] += 1
        elif update_status["updated_fields"]:
            stats["updated"] += 1
            # Count which fields were updated
            for field in update_status["updated_fields"]:
                stats["updated_fields"][field] += 1
        else:
            stats["skipped"] += 1
            
        # Track reasons for updates
        for reason in update_status["reason_for_update"]:
            stats["reasons"][reason] += 1
    
    session_local.close()
    
    # Prepare detailed feedback message
    if stats["updated"] > 0:
        message = f"Updated {stats['updated']} out of {stats['total']} trips. "
        message += f"Created {stats['created']} new records. "
        message += f"Skipped {stats['skipped']} complete records. "
        if stats["errors"] > 0:
            message += f"Encountered {stats['errors']} errors. "
            
        # Add details about which fields were updated most often
        if stats["updated_fields"]:
            top_fields = stats["updated_fields"].most_common(3)
            field_msg = ", ".join([f"{field} ({count})" for field, count in top_fields])
            message += f"Most updated fields: {field_msg}. "
            
        # Add details about common reasons for updates
        if stats["reasons"]:
            top_reasons = stats["reasons"].most_common(3)
            reason_msg = ", ".join([f"{reason} ({count})" for reason, count in top_reasons])
            message += f"Top reasons for updates: {reason_msg}."
            
        flash(message, "success")
    else:
        flash(f"All {stats['total']} trips are up to date! No updates needed.", "info")
        
    return redirect(url_for("trips"))

@app.route("/export_trips")
def export_trips():
    """
    Export filtered trips to XLSX, merging with DB data (including trip_time, completed_by,
    coordinate_count (log count), status, route_quality, expected_trip_quality, and lack_of_accuracy).
    Supports operator-based filtering and range filtering for trip_time, log_count, and also for:
<<<<<<< HEAD
      - Short Segments (<1km)
=======
>>>>>>> a124b23d
      - Medium Segments (1-5km)
      - Long Segments (>5km)
      - Short Dist Total
      - Medium Dist Total
      - Long Dist Total
      - Max Segment Dist
      - Avg Segment Dist
    """
    session_local = db_session()
    # Basic filters from the request
    filters = {
        "driver": request.args.get("driver"),
        "trip_id": request.args.get("trip_id"),
        "model": request.args.get("model"),
        "ram": request.args.get("ram"),
        "carrier": request.args.get("carrier"),
        "variance_min": request.args.get("variance_min"),
        "variance_max": request.args.get("variance_max"),
        "export_name": request.args.get("export_name", "exported_trips"),
        "route_quality": request.args.get("route_quality", "").strip(),
        "trip_issues": request.args.get("trip_issues", "").strip(),
        "lack_of_accuracy": request.args.get("lack_of_accuracy", "").strip(),
        "tags": request.args.get("tags", "").strip()
    }
    # Filters with operator strings for trip_time and log_count
    trip_time = request.args.get("trip_time", "").strip()
    trip_time_op = request.args.get("trip_time_op", "equal").strip()
    completed_by_filter = request.args.get("completed_by", "").strip()
    log_count = request.args.get("log_count", "").strip()
    log_count_op = request.args.get("log_count_op", "equal").strip()
    status_filter = request.args.get("status", "").strip()
    
    # New range filter parameters for trip_time and log_count
    trip_time_min = request.args.get("trip_time_min", "").strip()
    trip_time_max = request.args.get("trip_time_max", "").strip()
    log_count_min = request.args.get("log_count_min", "").strip()
    log_count_max = request.args.get("log_count_max", "").strip()

    # NEW: New query parameters for segment analysis fields
<<<<<<< HEAD
    # (Note: added short_segments for count filtering)
    short_segments = request.args.get("short_segments", "").strip()
    short_segments_op = request.args.get("short_segments_op", "equal").strip()
=======
>>>>>>> a124b23d
    medium_segments = request.args.get("medium_segments", "").strip()
    medium_segments_op = request.args.get("medium_segments_op", "equal").strip()
    long_segments = request.args.get("long_segments", "").strip()
    long_segments_op = request.args.get("long_segments_op", "equal").strip()
    short_dist_total = request.args.get("short_dist_total", "").strip()
    short_dist_total_op = request.args.get("short_dist_total_op", "equal").strip()
    medium_dist_total = request.args.get("medium_dist_total", "").strip()
    medium_dist_total_op = request.args.get("medium_dist_total_op", "equal").strip()
    long_dist_total = request.args.get("long_dist_total", "").strip()
    long_dist_total_op = request.args.get("long_dist_total_op", "equal").strip()
    max_segment_distance = request.args.get("max_segment_distance", "").strip()
    max_segment_distance_op = request.args.get("max_segment_distance_op", "equal").strip()
    avg_segment_distance = request.args.get("avg_segment_distance", "").strip()
    avg_segment_distance_op = request.args.get("avg_segment_distance_op", "equal").strip()

    # NEW: Expected Trip Quality filter
    expected_trip_quality_filter = request.args.get("expected_trip_quality", "").strip()

    excel_path = os.path.join("data", "data.xlsx")
    excel_data = load_excel_data(excel_path)
    merged = []

    # Date range filtering code
    start_date_param = request.args.get('start_date')
    end_date_param = request.args.get('end_date')
    if start_date_param and end_date_param:
        start_date_filter = None
        end_date_filter = None
        for fmt in ["%Y-%m-%d", "%d-%m-%Y"]:
            try:
                start_date_filter = datetime.strptime(start_date_param, fmt)
                end_date_filter = datetime.strptime(end_date_param, fmt)
                break
            except ValueError:
                continue
        if start_date_filter and end_date_filter:
            filtered_data = []
            for row in excel_data:
                if row.get('time'):
                    try:
                        row_time = row['time']
                        if isinstance(row_time, str):
                            row_time = datetime.strptime(row_time, "%Y-%m-%d %H:%M:%S")
                        if start_date_filter.date() <= row_time.date() < end_date_filter.date():
                            filtered_data.append(row)
                    except Exception:
                        continue
            excel_data = filtered_data

    all_times = []
    for row in excel_data:
        if row.get('time'):
            try:
                row_time = row['time']
                if isinstance(row_time, str):
                    row_time = datetime.strptime(row_time, "%Y-%m-%d %H:%M:%S")
                all_times.append(row_time)
            except Exception:
                continue
    min_date = min(all_times) if all_times else None
    max_date = max(all_times) if all_times else None

    # Basic Excel filters
    if filters["driver"]:
        excel_data = [row for row in excel_data if str(row.get("UserName", "")).strip() == filters["driver"]]
    if filters["trip_id"]:
        try:
            tid = int(filters["trip_id"])
            excel_data = [row for row in excel_data if row.get("tripId") == tid]
        except ValueError:
            pass
    if filters["model"]:
        excel_data = [row for row in excel_data if str(row.get("model", "")).strip() == filters["model"]]
    if filters["ram"]:
        excel_data = [row for row in excel_data if str(row.get("RAM", "")).strip() == filters["ram"]]
    if filters["carrier"]:
        excel_data = [row for row in excel_data if str(row.get("carrier", "")).strip().lower() == filters["carrier"].lower()]

    # Merge Excel data with DB records
    excel_trip_ids = [row.get("tripId") for row in excel_data if row.get("tripId")]
    if filters["tags"]:
        query = db_session.query(Trip).filter(Trip.trip_id.in_(excel_trip_ids)).join(Trip.tags).filter(Tag.name.ilike('%' + filters["tags"] + '%'))
        db_trips = query.all()
        filtered_trip_ids = [trip.trip_id for trip in db_trips]
        excel_data = [r for r in excel_data if r.get("tripId") in filtered_trip_ids]
        db_trip_map = {trip.trip_id: trip for trip in db_trips}
    else:
        trip_issues_filter = filters.get("trip_issues", "")
        query = db_session.query(Trip).filter(Trip.trip_id.in_(excel_trip_ids))
        if trip_issues_filter:
            query = query.join(Trip.tags).filter(Tag.name.ilike('%' + trip_issues_filter + '%'))
        db_trips = query.all()
        db_trip_map = {trip.trip_id: trip for trip in db_trips}

    for row in excel_data:
        trip_id = row.get("tripId")
        db_trip = db_trip_map.get(trip_id)
        if db_trip:
            try:
                md = float(db_trip.manual_distance)
            except (TypeError, ValueError):
                md = None
            try:
                cd = float(db_trip.calculated_distance)
            except (TypeError, ValueError):
                cd = None
            row["route_quality"] = db_trip.route_quality or ""
            row["manual_distance"] = md if md is not None else ""
            row["calculated_distance"] = cd if cd is not None else ""
            if md and cd and md != 0:
                pct = (cd / md) * 100
                row["distance_percentage"] = f"{pct:.2f}%"
                variance = abs(cd - md) / md * 100
                row["variance"] = variance
            else:
                row["distance_percentage"] = "N/A"
                row["variance"] = None
            # Other fields

            row["trip_time"] = db_trip.trip_time if db_trip.trip_time is not None else ""
            row["completed_by"] = db_trip.completed_by if db_trip.completed_by is not None else ""
            row["coordinate_count"] = db_trip.coordinate_count if db_trip.coordinate_count is not None else ""
            row["status"] = db_trip.status if db_trip.status is not None else ""
            row["lack_of_accuracy"] = db_trip.lack_of_accuracy if db_trip.lack_of_accuracy is not None else ""
            row["trip_issues"] = ", ".join([tag.name for tag in db_trip.tags]) if db_trip.tags else ""
            row["tags"] = row["trip_issues"]
            row["expected_trip_quality"] = str(db_trip.expected_trip_quality) if db_trip.expected_trip_quality is not None else "N/A"
            # Include the segment analysis fields
<<<<<<< HEAD
            row["short_segments_count"] = db_trip.short_segments_count
=======
>>>>>>> a124b23d
            row["medium_segments_count"] = db_trip.medium_segments_count
            row["long_segments_count"] = db_trip.long_segments_count
            row["short_segments_distance"] = db_trip.short_segments_distance
            row["medium_segments_distance"] = db_trip.medium_segments_distance
            row["long_segments_distance"] = db_trip.long_segments_distance
            row["max_segment_distance"] = db_trip.max_segment_distance
            row["avg_segment_distance"] = db_trip.avg_segment_distance

        else:
            row["route_quality"] = ""
            row["manual_distance"] = ""
            row["calculated_distance"] = ""
            row["distance_percentage"] = "N/A"
            row["variance"] = None
            row["trip_time"] = ""
            row["completed_by"] = ""
            row["coordinate_count"] = ""
            row["status"] = ""
            row["lack_of_accuracy"] = ""
            row["trip_issues"] = ""
            row["tags"] = ""
            row["expected_trip_quality"] = "N/A"
<<<<<<< HEAD
            row["short_segments_count"] = None
=======
>>>>>>> a124b23d
            row["medium_segments_count"] = None
            row["long_segments_count"] = None
            row["short_segments_distance"] = None
            row["medium_segments_distance"] = None
            row["long_segments_distance"] = None
            row["max_segment_distance"] = None
            row["avg_segment_distance"] = None
<<<<<<< HEAD
=======

        merged.append(row)
>>>>>>> a124b23d

        merged.append(row)

    # Additional variance filters
    if filters["variance_min"]:
        try:
            vmin = float(filters["variance_min"])
            merged = [r for r in merged if r.get("variance") is not None and r["variance"] >= vmin]
        except ValueError:
            pass
    if filters["variance_max"]:
        try:
            vmax = float(filters["variance_max"])
            merged = [r for r in merged if r.get("variance") is not None and r["variance"] <= vmax]
        except ValueError:
            pass

    # Now filter by route_quality based on merged (DB) value.
    if filters["route_quality"]:
        rq_filter = filters["route_quality"].lower().strip()
        if rq_filter == "not assigned":
            merged = [r for r in merged if str(r.get("route_quality", "")).strip() == ""]
        else:
            merged = [r for r in merged if str(r.get("route_quality", "")).strip().lower() == rq_filter]
    
    # Apply lack_of_accuracy filter after merging
    if filters["lack_of_accuracy"]:
        lo_filter = filters["lack_of_accuracy"].lower()
        if lo_filter in ['true', 'yes', '1']:
            merged = [r for r in merged if r.get("lack_of_accuracy") is True]
        elif lo_filter in ['false', 'no', '0']:
            merged = [r for r in merged if r.get("lack_of_accuracy") is False]

    # Apply expected_trip_quality filter if provided
    if expected_trip_quality_filter:
        merged = [r for r in merged if str(r.get("expected_trip_quality", "")).strip().lower() == expected_trip_quality_filter.lower()]

    # Helper functions for numeric comparisons
    def normalize_op(op):
        op = op.lower().strip()
        mapping = {
            "equal": "=",
            "equals": "=",
            "=": "=",
            "less than": "<",
            "more than": ">",
            "less than or equal": "<=",
            "less than or equal to": "<=",
            "more than or equal": ">=",
            "more than or equal to": ">="
        }
        return mapping.get(op, "=")

    def compare(value, op, threshold):
        op = normalize_op(op)
        if op == "=":
            return value == threshold
        elif op == "<":
            return value < threshold
        elif op == ">":
            return value > threshold
        elif op == "<=":
            return value <= threshold
        elif op == ">=":
            return value >= threshold
        return False

    # Filter by trip_time
    if trip_time_min or trip_time_max:
        if trip_time_min:
            try:
                tt_min = float(trip_time_min)
                merged = [r for r in merged if r.get("trip_time") not in (None, "") and float(r.get("trip_time")) >= tt_min]
            except ValueError:
                pass
        if trip_time_max:
            try:
                tt_max = float(trip_time_max)
                merged = [r for r in merged if r.get("trip_time") not in (None, "") and float(r.get("trip_time")) <= tt_max]
            except ValueError:
                pass
    elif trip_time:
        try:
            tt_value = float(trip_time)
            merged = [r for r in merged if r.get("trip_time") not in (None, "") and compare(float(r.get("trip_time")), trip_time_op, tt_value)]
        except ValueError:
            pass

    # Filter by completed_by (case-insensitive)
    if completed_by_filter:
        merged = [r for r in merged if r.get("completed_by") and str(r.get("completed_by")).strip().lower() == completed_by_filter.lower()]

    # Filter by log_count
    if log_count_min or log_count_max:
        if log_count_min:
            try:
                lc_min = int(log_count_min)
                merged = [r for r in merged if r.get("coordinate_count") not in (None, "") and int(r.get("coordinate_count")) >= lc_min]
            except ValueError:
                pass
        if log_count_max:
            try:
                lc_max = int(log_count_max)
                merged = [r for r in merged if r.get("coordinate_count") not in (None, "") and int(r.get("coordinate_count")) <= lc_max]
            except ValueError:
                pass
    elif log_count:
        try:
            lc_value = int(log_count)
            merged = [r for r in merged if r.get("coordinate_count") not in (None, "") and compare(int(r.get("coordinate_count")), log_count_op, lc_value)]
        except ValueError:
            pass

    # Operator filtering for segment analysis fields:

<<<<<<< HEAD
    # Short Segments Count
    if short_segments:
        try:
            ss_value = int(short_segments)
            merged = [r for r in merged if compare(int(r.get("short_segments_count") or 0), short_segments_op, ss_value)]
        except ValueError:
            pass

=======
>>>>>>> a124b23d
    # Medium Segments Count
    if medium_segments:
        try:
            ms_value = int(medium_segments)
<<<<<<< HEAD
            merged = [r for r in merged if compare(int(r.get("medium_segments_count") or 0), medium_segments_op, ms_value)]
=======
            merged = [r for r in merged if r.get("medium_segments_count") is not None and compare(int(r.get("medium_segments_count")), medium_segments_op, ms_value)]
>>>>>>> a124b23d
        except ValueError:
            pass

    # Long Segments Count
    if long_segments:
        try:
            ls_value = int(long_segments)
<<<<<<< HEAD
            merged = [r for r in merged if compare(int(r.get("long_segments_count") or 0), long_segments_op, ls_value)]
=======
            merged = [r for r in merged if r.get("long_segments_count") is not None and compare(int(r.get("long_segments_count")), long_segments_op, ls_value)]
>>>>>>> a124b23d
        except ValueError:
            pass

    # Short Distance Total
    if short_dist_total:
        try:
            sdt_value = float(short_dist_total)
<<<<<<< HEAD
            merged = [r for r in merged if compare(float(r.get("short_segments_distance") or 0.0), short_dist_total_op, sdt_value)]
=======
            merged = [r for r in merged if r.get("short_segments_distance") is not None and compare(float(r.get("short_segments_distance")), short_dist_total_op, sdt_value)]
>>>>>>> a124b23d
        except ValueError:
            pass

    # Medium Distance Total
    if medium_dist_total:
        try:
            mdt_value = float(medium_dist_total)
<<<<<<< HEAD
            merged = [r for r in merged if compare(float(r.get("medium_segments_distance") or 0.0), medium_dist_total_op, mdt_value)]
=======
            merged = [r for r in merged if r.get("medium_segments_distance") is not None and compare(float(r.get("medium_segments_distance")), medium_dist_total_op, mdt_value)]
>>>>>>> a124b23d
        except ValueError:
            pass

    # Long Distance Total
    if long_dist_total:
        try:
            ldt_value = float(long_dist_total)
<<<<<<< HEAD
            merged = [r for r in merged if compare(float(r.get("long_segments_distance") or 0.0), long_dist_total_op, ldt_value)]
=======
            merged = [r for r in merged if r.get("long_segments_distance") is not None and compare(float(r.get("long_segments_distance")), long_dist_total_op, ldt_value)]
>>>>>>> a124b23d
        except ValueError:
            pass

    # Max Segment Distance
    if max_segment_distance:
        try:
            msd_value = float(max_segment_distance)
<<<<<<< HEAD
            merged = [r for r in merged if compare(float(r.get("max_segment_distance") or 0.0), max_segment_distance_op, msd_value)]
=======
            merged = [r for r in merged if r.get("max_segment_distance") is not None and compare(float(r.get("max_segment_distance")), max_segment_distance_op, msd_value)]
>>>>>>> a124b23d
        except ValueError:
            pass

    # Avg Segment Distance
    if avg_segment_distance:
        try:
            asd_value = float(avg_segment_distance)
<<<<<<< HEAD
            merged = [r for r in merged if compare(float(r.get("avg_segment_distance") or 0.0), avg_segment_distance_op, asd_value)]
=======
            merged = [r for r in merged if r.get("avg_segment_distance") is not None and compare(float(r.get("avg_segment_distance")), avg_segment_distance_op, asd_value)]
>>>>>>> a124b23d
        except ValueError:
            pass

    # Filter by status
    if status_filter:
        status_lower = status_filter.lower().strip()
        if status_lower in ("empty", "not assigned"):
            merged = [r for r in merged if not r.get("status") or str(r.get("status")).strip() == ""]
        else:
            merged = [r for r in merged if r.get("status") and str(r.get("status")).strip().lower() == status_lower]

    wb = Workbook()
    ws = wb.active
    if merged:
        headers = list(merged[0].keys())
        ws.append(headers)
        for row in merged:
            ws.append([row.get(col) for col in headers])
    else:
        ws.append(["No data found"])

    file_stream = io.BytesIO()
    wb.save(file_stream)
    file_stream.seek(0)
    filename = f"{filters['export_name']}.xlsx"
    session_local.close()
    return send_file(
        file_stream,
        as_attachment=True,
        download_name=filename,
        mimetype='application/vnd.openxmlformats-officedocument.spreadsheetml.sheet'
    )










<<<<<<< HEAD

=======
>>>>>>> a124b23d
# ---------------------------
# Dashboard (Analytics) - Consolidated by User, with Date Range
# ---------------------------
@app.route("/")
def analytics():
    """
    Main dashboard page with a toggle for:
      - data_scope = 'all'   => analyze ALL trips in DB
      - data_scope = 'excel' => only the trip IDs in the current data.xlsx
    We store the user's choice in the session so it persists until changed.
    """
    session_local = db_session()

    # 1) Check if user provided data_scope in request
    if "data_scope" in request.args:
        chosen_scope = request.args.get("data_scope", "all")
        flask_session["data_scope"] = chosen_scope
    else:
        chosen_scope = flask_session.get("data_scope", "all")  # default 'all'

    # 2) Additional filters for analytics page
    driver_filter = request.args.get("driver", "").strip()
    carrier_filter = request.args.get("carrier", "").strip()

    # 3) Load Excel data & merge route_quality from DB
    excel_path = os.path.join("data", "data.xlsx")
    excel_data = load_excel_data(excel_path)
    excel_trip_ids = [r["tripId"] for r in excel_data if r.get("tripId")]
    session_local = db_session()
    db_trips_for_excel = session_local.query(Trip).filter(Trip.trip_id.in_(excel_trip_ids)).all()
    db_map = {t.trip_id: t for t in db_trips_for_excel}
    for row in excel_data:
        trip_id = row.get("tripId")
        if trip_id in db_map:
            row["route_quality"] = db_map[trip_id].route_quality or ""
        else:
            row.setdefault("route_quality", "")

    # 4) Decide which DB trips to analyze for distance accuracy
    if chosen_scope == "excel":
        trips_db = db_trips_for_excel
    else:
        trips_db = session_local.query(Trip).all()

    # 5) Compute distance accuracy
    correct = 0
    incorrect = 0
    for trip in trips_db:
        try:
            md = float(trip.manual_distance)
            cd = float(trip.calculated_distance)
            if md and md != 0:
                if abs(cd - md) / md <= 0.2:
                    correct += 1
                else:
                    incorrect += 1
        except:
            pass
    total_trips = correct + incorrect
    if total_trips > 0:
        correct_pct = correct / total_trips * 100
        incorrect_pct = incorrect / total_trips * 100
    else:
        correct_pct = 0
        incorrect_pct = 0

    # 6) Build a filtered "excel-like" dataset for the user-level charts
    if chosen_scope == "excel":
        # Just the real Excel data
        filtered_excel_data = excel_data[:]
    else:
        # All DB trips, but we create placeholders if a trip isn't in Excel
        all_db = trips_db
        excel_map = {r["tripId"]: r for r in excel_data if r.get("tripId")}
        all_data_rows = []
        for tdb in all_db:
            if tdb.trip_id in excel_map:
                row_copy = dict(excel_map[tdb.trip_id])
                row_copy["route_quality"] = tdb.route_quality or ""
            else:
                row_copy = {
                    "tripId": tdb.trip_id,
                    "UserName": "",
                    "carrier": "",
                    "Android Version": "",
                    "manufacturer": "",
                    "model": "",
                    "RAM": "",
                    "route_quality": tdb.route_quality or ""
                }
            all_data_rows.append(row_copy)
        filtered_excel_data = all_data_rows

    # 7) Apply driver & carrier filters
    if driver_filter:
        filtered_excel_data = [r for r in filtered_excel_data if str(r.get("UserName","")).strip() == driver_filter]

    if carrier_filter:
        # user picked one of the 4 carriers => keep only matching normalized
        new_list = []
        for row in filtered_excel_data:
            norm_car = normalize_carrier(row.get("carrier",""))
            if norm_car == carrier_filter:
                new_list.append(row)
        filtered_excel_data = new_list

    # 8) Consolidate user-latest for charts
    user_latest = {}
    for row in filtered_excel_data:
        user = str(row.get("UserName","")).strip()
        if user:
            user_latest[user] = row
    consolidated_rows = list(user_latest.values())

    # Prepare chart data
    carrier_counts = {}
    os_counts = {}
    manufacturer_counts = {}
    model_counts = {}

    for row in consolidated_rows:
        c = normalize_carrier(row.get("carrier",""))
        carrier_counts[c] = carrier_counts.get(c,0)+1

        osv = row.get("Android Version")
        osv = str(osv) if osv is not None else "Unknown"
        os_counts[osv] = os_counts.get(osv, 0) + 1

        manu = row.get("manufacturer","Unknown")
        manufacturer_counts[manu] = manufacturer_counts.get(manu,0)+1

        mdl = row.get("model","UnknownModel")
        model_counts[mdl] = model_counts.get(mdl,0)+1

    total_users = len(consolidated_rows)
    device_usage = []
    for mdl, cnt in model_counts.items():
        pct = (cnt / total_users * 100) if total_users else 0
        device_usage.append({"model": mdl, "count": cnt, "percentage": round(pct,2)})

    # Build user_data for High/Low/Other
    user_data = {}
    for row in filtered_excel_data:
        user = str(row.get("UserName","")).strip()
        if not user:
            continue
        if user not in user_data:
            user_data[user] = {
                "total_trips": 0,
                "No Logs Trips": 0,
                "Trip Points Only Exist": 0,
                "Low": 0,
                "Moderate": 0,
                "High": 0,
                "Other": 0
            }
        user_data[user]["total_trips"] += 1
        q = row.get("route_quality", "")
        if q in ["No Logs Trips", "Trip Points Only Exist", "Low", "Moderate", "High"]:
            user_data[user][q] += 1
        else:
            user_data[user]["Other"] += 1

    # Quality analysis
    high_quality_models = {}
    low_quality_models = {}
    high_quality_android = {}
    low_quality_android = {}
    high_quality_ram = {}
    low_quality_ram = {}

    sensor_cols = [
        "Fingerprint Sensor","Accelerometer","Gyro",
        "Proximity Sensor","Compass","Barometer",
        "Background Task Killing Tendency"
    ]
    high_quality_sensors = {s:0 for s in sensor_cols}
    total_high_quality = 0

    for row in filtered_excel_data:
        q = row.get("route_quality","")
        mdl = row.get("model","UnknownModel")
        av = row.get("Android Version","Unknown")
        ram = row.get("RAM","")
        if q == "High":
            total_high_quality +=1
            high_quality_models[mdl] = high_quality_models.get(mdl,0)+1
            high_quality_android[av] = high_quality_android.get(av,0)+1
            high_quality_ram[ram] = high_quality_ram.get(ram,0)+1
            for sensor in sensor_cols:
                val = row.get(sensor,"")
                if (isinstance(val,str) and val.lower()=="true") or (val is True):
                    high_quality_sensors[sensor]+=1
        elif q == "Low":
            low_quality_models[mdl] = low_quality_models.get(mdl,0)+1
            low_quality_android[av] = low_quality_android.get(av,0)+1
            low_quality_ram[ram] = low_quality_ram.get(ram,0)+1

    session_local.close()

    # Build driver list for the dropdown
    all_drivers = sorted({str(r.get("UserName","")).strip() for r in excel_data if r.get("UserName")})
    carriers_for_dropdown = ["Vodafone","Orange","Etisalat","We"]

    return render_template(
        "analytics.html",
        data_scope=chosen_scope,
        driver_filter=driver_filter,
        carrier_filter=carrier_filter,
        drivers=all_drivers,
        carriers_for_dropdown=carriers_for_dropdown,
        carrier_counts=carrier_counts,
        os_counts=os_counts,
        manufacturer_counts=manufacturer_counts,
        device_usage=device_usage,
        total_trips=total_trips,
        correct_pct=correct_pct,
        incorrect_pct=incorrect_pct,
        user_data=user_data,
        high_quality_models=high_quality_models,
        low_quality_models=low_quality_models,
        high_quality_android=high_quality_android,
        low_quality_android=low_quality_android,
        high_quality_ram=high_quality_ram,
        low_quality_ram=low_quality_ram,
        high_quality_sensors=high_quality_sensors,
        total_high_quality=total_high_quality
    )


# ---------------------------
# Trips Page with Variance, Pagination, etc.
# ---------------------------
@app.route("/trips")
def trips():
    """
    Trips page with filtering (including trip_time, completed_by, log_count, status, route_quality,
    lack_of_accuracy, expected_trip_quality, and tags) with operator support for trip_time and log_count) and pagination.
    """
    session_local = db_session()
    page = request.args.get("page", type=int, default=1)
    page_size = 100
    if page < 1:
        page = 1

    driver_filter = request.args.get("driver", "").strip()
    trip_id_search = request.args.get("trip_id", "").strip()
    route_quality_filter = request.args.get("route_quality", "").strip()
    model_filter = request.args.get("model", "").strip()
    ram_filter = request.args.get("ram", "").strip()
    carrier_filter = request.args.get("carrier", "").strip()
    variance_min = request.args.get("variance_min", type=float)
    variance_max = request.args.get("variance_max", type=float)
    trip_time_filter = request.args.get("trip_time", "").strip()
    trip_time_op = request.args.get("trip_time_op", "equal").strip()
    completed_by_filter = request.args.get("completed_by", "").strip()
    log_count_filter = request.args.get("log_count", "").strip()
    log_count_op = request.args.get("log_count_op", "equal").strip()
    status_filter = request.args.get("status")
    if not status_filter:
        status_filter = "completed"
    else:
        status_filter = status_filter.strip()
    lack_of_accuracy_filter = request.args.get("lack_of_accuracy", "").strip().lower()
    tags_filter = request.args.get("tags", "").strip()

    # NEW: Get the expected_trip_quality filter from query parameters.
    expected_trip_quality_filter = request.args.get("expected_trip_quality", "").strip()

    trip_time_min = request.args.get("trip_time_min", "").strip()
    trip_time_max = request.args.get("trip_time_max", "").strip()
    log_count_min = request.args.get("log_count_min", "").strip()
    log_count_max = request.args.get("log_count_max", "").strip()

    excel_path = os.path.join("data", "data.xlsx")
    excel_data = load_excel_data(excel_path)
    merged = []

    # Date range filtering code (omitted here for brevity)
    start_date_param = request.args.get('start_date')
    end_date_param = request.args.get('end_date')
    if start_date_param and end_date_param:
        start_date_filter = None
        end_date_filter = None
        for fmt in ["%Y-%m-%d", "%d-%m-%Y"]:
            try:
                start_date_filter = datetime.strptime(start_date_param, fmt)
                end_date_filter = datetime.strptime(end_date_param, fmt)
                break
            except ValueError:
                continue
        if start_date_filter and end_date_filter:
            filtered_data = []
            for row in excel_data:
                if row.get('time'):
                    try:
                        row_time = row['time']
                        if isinstance(row_time, str):
                            row_time = datetime.strptime(row_time, "%Y-%m-%d %H:%M:%S")
                        if start_date_filter.date() <= row_time.date() < end_date_filter.date():
                            filtered_data.append(row)
                    except Exception:
                        continue
            excel_data = filtered_data

    all_times = []
    for row in excel_data:
        if row.get('time'):
            try:
                row_time = row['time']
                if isinstance(row_time, str):
                    row_time = datetime.strptime(row_time, "%Y-%m-%d %H:%M:%S")
                all_times.append(row_time)
            except Exception:
                continue
    min_date = min(all_times) if all_times else None
    max_date = max(all_times) if all_times else None

    if driver_filter:
        excel_data = [r for r in excel_data if str(r.get("UserName", "")).strip() == driver_filter]
    if trip_id_search:
        try:
            tid = int(trip_id_search)
            excel_data = [r for r in excel_data if r.get("tripId") == tid]
        except ValueError:
            pass
    if model_filter:
        excel_data = [r for r in excel_data if str(r.get("model", "")).strip() == model_filter]
    if ram_filter:
        excel_data = [r for r in excel_data if str(r.get("RAM", "")).strip() == ram_filter]
    if carrier_filter:
        new_list = []
        for row in excel_data:
            norm_car = normalize_carrier(row.get("carrier", ""))
            if norm_car == carrier_filter:
                new_list.append(row)
        excel_data = new_list

    excel_trip_ids = [r["tripId"] for r in excel_data if r.get("tripId")]
    if tags_filter:
        db_trips = session_local.query(Trip).filter(Trip.trip_id.in_(excel_trip_ids)).join(Trip.tags).filter(Tag.name.ilike('%' + tags_filter + '%')).all()
        filtered_trip_ids = [trip.trip_id for trip in db_trips]
        excel_data = [r for r in excel_data if r.get("tripId") in filtered_trip_ids]
    else:
        db_trips = session_local.query(Trip).filter(Trip.trip_id.in_(excel_trip_ids)).all()
    
    db_map = {t.trip_id: t for t in db_trips}
    for row in excel_data:
        tdb = db_map.get(row["tripId"])
        if tdb:
            try:
                md = float(tdb.manual_distance)
            except:
                md = None
            try:
                cd = float(tdb.calculated_distance)
            except:
                cd = None
            row["route_quality"] = tdb.route_quality or ""
            row["manual_distance"] = md if md is not None else ""
            row["calculated_distance"] = cd if cd is not None else ""
            row["trip_time"] = tdb.trip_time if tdb.trip_time is not None else ""
            row["completed_by"] = tdb.completed_by if tdb.completed_by is not None else ""
            row["coordinate_count"] = tdb.coordinate_count if tdb.coordinate_count is not None else ""
            row["status"] = tdb.status if tdb.status is not None else ""
            row["lack_of_accuracy"] = tdb.lack_of_accuracy if tdb.lack_of_accuracy is not None else ""
            row["short_segments_count"] = tdb.short_segments_count
            row["medium_segments_count"] = tdb.medium_segments_count
            row["long_segments_count"] = tdb.long_segments_count
            row["short_segments_distance"] = tdb.short_segments_distance
            row["medium_segments_distance"] = tdb.medium_segments_distance
            row["long_segments_distance"] = tdb.long_segments_distance
            row["max_segment_distance"] = tdb.max_segment_distance
            row["avg_segment_distance"] = tdb.avg_segment_distance
            row["trip_issues"] = ", ".join([tag.name for tag in tdb.tags]) if tdb.tags else ""
            row["tags"] = row["trip_issues"]
            if md and cd and md != 0:
                pct = (cd / md) * 100
                row["distance_percentage"] = f"{pct:.2f}%"
                var = abs(cd - md) / md * 100
                row["variance"] = var
            else:
                row["distance_percentage"] = "N/A"
                row["variance"] = None
            # NEW: Include expected_trip_quality from the DB record
            row["expected_trip_quality"] = tdb.expected_trip_quality if tdb.expected_trip_quality is not None else "N/A"
        else:
            row["route_quality"] = ""
            row["manual_distance"] = ""
            row["calculated_distance"] = ""
            row["trip_time"] = ""
            row["completed_by"] = ""
            row["coordinate_count"] = ""
            row["status"] = ""
            row["lack_of_accuracy"] = ""
            row["short_segments_count"] = None
            row["medium_segments_count"] = None
            row["long_segments_count"] = None
            row["short_segments_distance"] = None
            row["medium_segments_distance"] = None
            row["long_segments_distance"] = None
            row["max_segment_distance"] = None
            row["avg_segment_distance"] = None
            row["trip_issues"] = ""
            row["tags"] = ""
            # NEW: Set expected_trip_quality to N/A if no DB record exists
            row["expected_trip_quality"] = "N/A"
        merged.append(row)

    # Now apply route_quality filter after merging
    if route_quality_filter:
        rq_filter = route_quality_filter.lower().strip()
        if rq_filter == "not assigned":
            excel_data = [r for r in excel_data if str(r.get("route_quality", "")).strip() == ""]
        else:
            excel_data = [r for r in excel_data if str(r.get("route_quality", "")).strip().lower() == rq_filter]
    
    # Apply lack_of_accuracy filter after merging
    if lack_of_accuracy_filter:
        if lack_of_accuracy_filter in ['true', 'yes', '1']:
            excel_data = [r for r in excel_data if r.get("lack_of_accuracy") is True]
        elif lack_of_accuracy_filter in ['false', 'no', '0']:
            excel_data = [r for r in excel_data if r.get("lack_of_accuracy") is False]
    
    if variance_min is not None:
        excel_data = [r for r in excel_data if r.get("variance") is not None and r["variance"] >= variance_min]
    if variance_max is not None:
        excel_data = [r for r in excel_data if r.get("variance") is not None and r["variance"] <= variance_max]
    
    # NEW: Apply expected_trip_quality filter if provided
    if expected_trip_quality_filter:
        excel_data = [r for r in excel_data if str(r.get("expected_trip_quality", "")).strip().lower() == expected_trip_quality_filter.lower()]

    # Helper: Normalize operator strings
    def normalize_op(op):
        op = op.lower().strip()
        mapping = {
            "equal": "=",
            "equals": "=",
            "=": "=",
            "less than": "<",
            "more than": ">",
            "less than or equal": "<=",
            "less than or equal to": "<=",
            "more than or equal": ">=",
            "more than or equal to": ">="
        }
        return mapping.get(op, "=")

    def compare(value, op, threshold):
        op = normalize_op(op)
        if op == "=":
            return value == threshold
        elif op == "<":
            return value < threshold
        elif op == ">":
            return value > threshold
        elif op == "<=":
            return value <= threshold
        elif op == ">=":
            return value >= threshold
        return False

    if trip_time_min or trip_time_max:
        if trip_time_min:
            try:
                tt_min = float(trip_time_min)
                excel_data = [r for r in excel_data if r.get("trip_time") not in (None, "") and float(r.get("trip_time")) >= tt_min]
            except ValueError:
                pass
        if trip_time_max:
            try:
                tt_max = float(trip_time_max)
                excel_data = [r for r in excel_data if r.get("trip_time") not in (None, "") and float(r.get("trip_time")) <= tt_max]
            except ValueError:
                pass
    elif trip_time_filter:
        try:
            tt_value = float(trip_time_filter)
            excel_data = [r for r in excel_data if r.get("trip_time") not in (None, "") and compare(float(r.get("trip_time")), trip_time_op, tt_value)]
        except ValueError:
            pass

    if completed_by_filter:
        excel_data = [r for r in excel_data if r.get("completed_by") and str(r.get("completed_by")).strip().lower() == completed_by_filter.lower()]

    if log_count_min or log_count_max:
        if log_count_min:
            try:
                lc_min = int(log_count_min)
                excel_data = [r for r in excel_data if r.get("coordinate_count") not in (None, "") and int(r.get("coordinate_count")) >= lc_min]
            except ValueError:
                pass
        if log_count_max:
            try:
                lc_max = int(log_count_max)
                excel_data = [r for r in excel_data if r.get("coordinate_count") not in (None, "") and int(r.get("coordinate_count")) <= lc_max]
            except ValueError:
                pass
    elif log_count_filter:
        try:
            lc_value = int(log_count_filter)
            excel_data = [r for r in excel_data if r.get("coordinate_count") not in (None, "") and compare(int(r.get("coordinate_count")), log_count_op, lc_value)]
        except ValueError:
            pass

    if status_filter:
        status_lower = status_filter.lower().strip()
        if status_lower in ("empty", "not assigned"):
            excel_data = [r for r in excel_data if not r.get("status") or str(r.get("status")).strip() == ""]
        else:
            excel_data = [r for r in excel_data if r.get("status") and str(r.get("status")).strip().lower() == status_lower]

    total_rows = len(excel_data)
    total_pages = (total_rows + page_size - 1) // page_size if total_rows else 1
    if page > total_pages and total_pages > 0:
        page = total_pages
    start = (page - 1) * page_size
    end = start + page_size
    page_data = excel_data[start:end]

    all_tags = session_local.query(Tag).all()
    tags_for_dropdown = [tag.name for tag in all_tags]

    session_local.close()

    all_excel = load_excel_data(excel_path)
    statuses = sorted(set(r.get("status", "").strip() for r in all_excel if r.get("status") and r.get("status").strip()))
    completed_by_options = sorted(set(r.get("completed_by", "").strip() for r in all_excel if r.get("completed_by") and r.get("completed_by").strip()))
    model_set = {}
    for r in all_excel:
        m = r.get("model", "").strip()
        device = r.get("Device Name", "").strip() if r.get("Device Name") else ""
        if m:
            display = m
            if device:
                display += " - " + device
            model_set[m] = display
    models_options = sorted(model_set.items(), key=lambda x: x[1])

    if not statuses:
        session_temp = db_session()
        statuses = sorted(set(row[0].strip() for row in session_temp.query(Trip.status).filter(Trip.status != None).distinct().all() if row[0] and row[0].strip()))
        session_temp.close()
    if not completed_by_options:
        session_temp = db_session()
        completed_by_options = sorted(set(row[0].strip() for row in session_temp.query(Trip.completed_by).filter(Trip.completed_by != None).distinct().all() if row[0] and row[0].strip()))
        session_temp.close()
    drivers = sorted({str(r.get("UserName", "")).strip() for r in all_excel if r.get("UserName")})
    carriers_for_dropdown = ["Vodafone", "Orange", "Etisalat", "We"]

    return render_template(
        "trips.html",
        driver_filter=driver_filter,
        trips=page_data,
        trip_id_search=trip_id_search,
        route_quality_filter=route_quality_filter,
        model_filter=model_filter,
        ram_filter=ram_filter,
        carrier_filter=carrier_filter,
        variance_min=variance_min if variance_min is not None else "",
        variance_max=variance_max if variance_max is not None else "",
        trip_time=trip_time_filter,
        trip_time_op=trip_time_op,
        completed_by=completed_by_filter,
        log_count=log_count_filter,
        log_count_op=log_count_op,
        status=status_filter,
        lack_of_accuracy_filter=lack_of_accuracy_filter,
        tags_filter=tags_filter,
        total_rows=total_rows,
        page=page,
        total_pages=total_pages,
        page_size=page_size,
        min_date=min_date,
        max_date=max_date,
        drivers=drivers,
        carriers_for_dropdown=carriers_for_dropdown,
        statuses=statuses,
        completed_by_options=completed_by_options,
        models_options=models_options,
        tags_for_dropdown=tags_for_dropdown,
        # NEW: Pass expected_trip_quality_filter to the template
        expected_trip_quality_filter=expected_trip_quality_filter
    )






@app.route("/trip/<int:trip_id>")
def trip_detail(trip_id):
    """
    Show detail page for a single trip, merges with DB.
    """
    session_local = db_session()
    db_trip, update_status = update_trip_db(trip_id)
    
    # Ensure update_status has all required keys even if there was an error
    if "error" in update_status:
        update_status = {
            "needed_update": False,
            "record_exists": True if db_trip else False,
            "updated_fields": [],
            "reason_for_update": ["Error: " + update_status.get("error", "Unknown error")],
            "error": update_status["error"]
        }
    

    if db_trip and db_trip.status and db_trip.status.lower() == "completed":
        api_data = None
    else:
        api_data = fetch_trip_from_api(trip_id)
    trip_attributes = {}
    if api_data and "data" in api_data:
        trip_attributes = api_data["data"]["attributes"]

    excel_path = os.path.join("data", "data.xlsx")
    excel_data = load_excel_data(excel_path)
    excel_trip_data = None
    for row in excel_data:
        if row.get("tripId") == trip_id:
            excel_trip_data = row
            break

    distance_verification = "N/A"
    trip_insight = ""
    distance_percentage = "N/A"
    if db_trip:
        try:
            md = float(db_trip.manual_distance)
        except (TypeError, ValueError):
            md = None
        try:
            cd = float(db_trip.calculated_distance)
        except (TypeError, ValueError):
            cd = None
        if md is not None and cd is not None:
            lower_bound = md * 0.8
            upper_bound = md * 1.2
            if lower_bound <= cd <= upper_bound:
                distance_verification = "Calculated distance is true"
                trip_insight = "Trip data is consistent."
            else:
                distance_verification = "Manual distance is true"
                trip_insight = "Trip data is inconsistent."
            if md != 0:
                distance_percentage = f"{(cd / md * 100):.2f}%"
        else:
            distance_verification = "N/A"
            trip_insight = "N/A"
            distance_percentage = "N/A"

    session_local.close()
    return render_template(
        "trip_detail.html",
        db_trip=db_trip,
        trip_attributes=trip_attributes,
        excel_trip_data=excel_trip_data,
        distance_verification=distance_verification,
        trip_insight=trip_insight,
        distance_percentage=distance_percentage,
        update_status=update_status
    )

@app.route("/update_route_quality", methods=["POST"])
def update_route_quality():
    """
    AJAX endpoint to update route_quality for a given trip_id.
    """
    session_local = db_session()
    data = request.get_json()
    trip_id = data.get("trip_id")
    quality = data.get("route_quality")
    db_trip = session_local.query(Trip).filter_by(trip_id=trip_id).first()
    if not db_trip:
        db_trip = Trip(
            trip_id=trip_id,
            route_quality=quality,
            status="",
            manual_distance=None,
            calculated_distance=None
        )
        session_local.add(db_trip)
    else:
        db_trip.route_quality = quality
    session_local.commit()
    session_local.close()
    return jsonify({"status": "success", "message": "Route quality updated."}), 200

@app.route("/update_trip_tags", methods=["POST"])
def update_trip_tags():
    session_local = db_session()
    data = request.get_json()
    trip_id = data.get("trip_id")
    tags_list = data.get("tags", [])
    if not trip_id:
        session_local.close()
        return jsonify({"status": "error", "message": "trip_id is required"}), 400
    trip = session_local.query(Trip).filter_by(trip_id=trip_id).first()
    if not trip:
        session_local.close()
        return jsonify({"status": "error", "message": "Trip not found"}), 404
    # Clear existing tags
    trip.tags = []
    updated_tags = []
    for tag_name in tags_list:
        tag = session_local.query(Tag).filter_by(name=tag_name).first()
        if not tag:
            tag = Tag(name=tag_name)
            session_local.add(tag)
            session_local.flush()
        trip.tags.append(tag)
        updated_tags.append(tag.name)
    session_local.commit()
    session_local.close()
    return jsonify({"status": "success", "tags": updated_tags}), 200

@app.route("/get_tags", methods=["GET"])
def get_tags():
    session_local = db_session()
    tags = session_local.query(Tag).all()
    data = [{"id": tag.id, "name": tag.name} for tag in tags]
    session_local.close()
    return jsonify({"status": "success", "tags": data}), 200

@app.route("/create_tag", methods=["POST"])
def create_tag():
    session_local = db_session()
    data = request.get_json()
    tag_name = data.get("name")
    if not tag_name:
        session_local.close()
        return jsonify({"status": "error", "message": "Tag name is required"}), 400
    existing = session_local.query(Tag).filter_by(name=tag_name).first()
    if existing:
        session_local.close()
        return jsonify({"status": "error", "message": "Tag already exists"}), 400
    tag = Tag(name=tag_name)
    session_local.add(tag)
    session_local.commit()
    session_local.refresh(tag)
    session_local.close()
    return jsonify({"status": "success", "tag": {"id": tag.id, "name": tag.name}}), 200

@app.route("/trip_insights")
def trip_insights():
    """
    Shows route quality counts, distance averages, distance consistency, and additional dashboards:
      - Average Trip Duration vs Trip Quality
      - Completed By vs Trip Quality
      - Average Logs Count vs Trip Quality
      - App Version vs Trip Quality
    Respects the data_scope from session so it matches the user's choice (all data or excel-only).
    """
    session_local = db_session()

    data_scope = flask_session.get("data_scope", "all")

    # If excel-only, limit to those trip IDs in data.xlsx
    excel_path = os.path.join("data", "data.xlsx")
    excel_data = load_excel_data(excel_path)
    excel_trip_ids = [r["tripId"] for r in excel_data if r.get("tripId")]

    if data_scope == "excel":
        trips_db = session_local.query(Trip).filter(Trip.trip_id.in_(excel_trip_ids)).all()
    else:
        trips_db = session_local.query(Trip).all()

    quality_counts = {
        "No Logs Trips": 0,
        "Trip Points Only Exist": 0,
        "Low": 0,
        "Moderate": 0,
        "High": 0,
        "": 0
    }
    total_manual = 0
    total_calculated = 0
    count_manual = 0
    count_calculated = 0
    consistent = 0
    inconsistent = 0

    for trip in trips_db:
        q = trip.route_quality if trip.route_quality else ""
        quality_counts[q] = quality_counts.get(q, 0) + 1
        try:
            md = float(trip.manual_distance)
            cd = float(trip.calculated_distance)
            total_manual += md
            total_calculated += cd
            count_manual += 1
            count_calculated += 1
            if md != 0 and abs(cd - md) / md <= 0.2:
                consistent += 1
            else:
                inconsistent += 1
        except:
            pass

    avg_manual = total_manual / count_manual if count_manual else 0
    avg_calculated = total_calculated / count_calculated if count_calculated else 0

    excel_map = {r['tripId']: r for r in excel_data if r.get('tripId')}
    device_specs = defaultdict(lambda: defaultdict(list))
    for trip in trips_db:
        trip_id = trip.trip_id
        quality = trip.route_quality if trip.route_quality else "Unknown"
        if trip_id in excel_map:
            row = excel_map[trip_id]
            device_specs[quality]['model'].append(row.get('model', 'Unknown'))
            device_specs[quality]['android'].append(row.get('Android Version', 'Unknown'))
            device_specs[quality]['manufacturer'].append(row.get('manufacturer', 'Unknown'))
            device_specs[quality]['ram'].append(row.get('RAM', 'Unknown'))
    automatic_insights = {}
    for quality, specs in device_specs.items():
        model_counter = Counter(specs['model'])
        android_counter = Counter(specs['android'])
        manufacturer_counter = Counter(specs['manufacturer'])
        ram_counter = Counter(specs['ram'])
        most_common_model = model_counter.most_common(1)[0][0] if model_counter else 'N/A'
        most_common_android = android_counter.most_common(1)[0][0] if android_counter else 'N/A'
        most_common_manufacturer = manufacturer_counter.most_common(1)[0][0] if manufacturer_counter else 'N/A'
        most_common_ram = ram_counter.most_common(1)[0][0] if ram_counter else 'N/A'
        insight = f"For trips with quality '{quality}', most devices are {most_common_manufacturer} {most_common_model} (Android {most_common_android}, RAM {most_common_ram})."
        if quality.lower() == 'high':
            insight += " This suggests that high quality trips are associated with robust mobile specs, contributing to accurate tracking."
        elif quality.lower() == 'low':
            insight += " This might indicate that lower quality trips could be influenced by devices with suboptimal specifications."
        automatic_insights[quality] = insight

    # New Aggregation: Lack of Accuracy vs Trip Quality
    accuracy_data = {}
    for trip in trips_db:
        quality = trip.route_quality if trip.route_quality else "Unspecified"
        if quality not in accuracy_data:
            accuracy_data[quality] = {"count": 0, "lack_count": 0}
        accuracy_data[quality]["count"] += 1
        if trip.lack_of_accuracy:
            accuracy_data[quality]["lack_count"] += 1
    accuracy_percentages = {}
    for quality, data in accuracy_data.items():
        count = data["count"]
        lack = data["lack_count"]
        percentage = round((lack / count) * 100, 2) if count > 0 else 0
        accuracy_percentages[quality] = percentage

    # --- New Dashboard Aggregations ---
    # 1. Average Trip Duration vs Trip Quality
    trip_duration_sum = {}
    trip_duration_count = {}
    for trip in trips_db:
        quality = trip.route_quality if trip.route_quality else "Unspecified"
        if trip.trip_time is not None and trip.trip_time != "":
            trip_duration_sum[quality] = trip_duration_sum.get(quality, 0) + float(trip.trip_time)
            trip_duration_count[quality] = trip_duration_count.get(quality, 0) + 1
    avg_trip_duration_quality = {}
    for quality in trip_duration_sum:
        avg_trip_duration_quality[quality] = trip_duration_sum[quality] / trip_duration_count[quality]

    # 2. Completed By vs Trip Quality
    completed_by_quality = {}
    for trip in trips_db:
        quality = trip.route_quality if trip.route_quality else "Unspecified"
        comp = trip.completed_by if trip.completed_by else "Unknown"
        if quality not in completed_by_quality:
            completed_by_quality[quality] = {}
        completed_by_quality[quality][comp] = completed_by_quality[quality].get(comp, 0) + 1

    # 3. Average Logs Count vs Trip Quality
    logs_sum = {}
    logs_count = {}
    for trip in trips_db:
        quality = trip.route_quality if trip.route_quality else "Unspecified"
        if trip.coordinate_count is not None and trip.coordinate_count != "":
            logs_sum[quality] = logs_sum.get(quality, 0) + int(trip.coordinate_count)
            logs_count[quality] = logs_count.get(quality, 0) + 1
    avg_logs_count_quality = {}
    for quality in logs_sum:
        avg_logs_count_quality[quality] = logs_sum[quality] / logs_count[quality]

    # 4. App Version vs Trip Quality
    app_version_quality = {}
    for trip in trips_db:
        row = excel_map.get(trip.trip_id)
        if row:
            app_ver = row.get("app_version", "Unknown")
        else:
            app_ver = "Unknown"
        quality = trip.route_quality if trip.route_quality else "Unspecified"
        if app_ver not in app_version_quality:
            app_version_quality[app_ver] = {}
        app_version_quality[app_ver][quality] = app_version_quality[app_ver].get(quality, 0) + 1

    # --- End New Dashboard Aggregations ---

    # Existing aggregations below...
    quality_drilldown = {}
    for quality, specs in device_specs.items():
        quality_drilldown[quality] = {
            'model': dict(Counter(specs['model'])),
            'android': dict(Counter(specs['android'])),
            'manufacturer': dict(Counter(specs['manufacturer'])),
            'ram': dict(Counter(specs['ram']))
        }

    allowed_ram_str = ["2GB", "3GB", "4GB", "6GB", "8GB", "12GB", "16GB"]
    ram_quality_counts = {ram: {} for ram in allowed_ram_str}
    import re
    for trip in trips_db:
        row = excel_map.get(trip.trip_id)
        if row:
            ram_str = row.get("RAM", "")
            match = re.search(r'(\d+(?:\.\d+)?)', str(ram_str))
            if match:
                ram_value = float(match.group(1))
                try:
                    ram_int = int(round(ram_value))
                except:
                    continue
                nearest = min([2, 3, 4, 6, 8, 12, 16], key=lambda v: abs(v - ram_int))
                ram_label = f"{nearest}GB"
                quality_val = trip.route_quality if trip.route_quality in ["High", "Moderate", "Low", "No Logs Trips", "Trip Points Only Exist"] else "Empty"
                if quality_val not in ram_quality_counts[ram_label]:
                    ram_quality_counts[ram_label][quality_val] = 0
                ram_quality_counts[ram_label][quality_val] += 1

    sensor_cols = ["Fingerprint Sensor", "Accelerometer", "Gyro",
                   "Proximity Sensor", "Compass", "Barometer",
                   "Background Task Killing Tendency"]
    sensor_stats = {}
    for sensor in sensor_cols:
        sensor_stats[sensor] = {}
    for trip in trips_db:
        quality_val = trip.route_quality if trip.route_quality else "Unspecified"
        row = excel_map.get(trip.trip_id)
        if row:
            for sensor in sensor_cols:
                value = row.get(sensor, "")
                present = False
                if isinstance(value, str) and value.lower() == "true":
                    present = True
                elif value is True:
                    present = True
                if quality_val not in sensor_stats[sensor]:
                    sensor_stats[sensor][quality_val] = {"present": 0, "total": 0}
                sensor_stats[sensor][quality_val]["total"] += 1
                if present:
                    sensor_stats[sensor][quality_val]["present"] += 1

    quality_by_os = {}
    for trip in trips_db:
        row = excel_map.get(trip.trip_id)
        if row:
            os_ver = row.get("Android Version", "Unknown")
            q = trip.route_quality if trip.route_quality else "Unspecified"
            if os_ver not in quality_by_os:
                quality_by_os[os_ver] = {}
            quality_by_os[os_ver][q] = quality_by_os[os_ver].get(q, 0) + 1

    manufacturer_quality = {}
    for trip in trips_db:
        row = excel_map.get(trip.trip_id)
        if row:
            manu = row.get("manufacturer", "Unknown")
            q = trip.route_quality if trip.route_quality else "Unspecified"
            if manu not in manufacturer_quality:
                manufacturer_quality[manu] = {}
            manufacturer_quality[manu][q] = manufacturer_quality[manu].get(q, 0) + 1

    carrier_quality = {}
    for trip in trips_db:
        row = excel_map.get(trip.trip_id)
        if row:
            carrier_val = normalize_carrier(row.get("carrier", "Unknown"))
            q = trip.route_quality if trip.route_quality else "Unspecified"
            if carrier_val not in carrier_quality:
                carrier_quality[carrier_val] = {}
            carrier_quality[carrier_val][q] = carrier_quality[carrier_val].get(q, 0) + 1

    time_series = {}
    for row in excel_data:
        try:
            time_str = row.get("time", "")
            if time_str:
                dt = datetime.strptime(time_str, "%Y-%m-%d %H:%M:%S")
                date_str = dt.strftime("%Y-%m-%d")
                q = row.get("route_quality", "Unspecified")
                if date_str not in time_series:
                    time_series[date_str] = {}
                time_series[date_str][q] = time_series[date_str].get(q, 0) + 1
        except:
            continue

    session_local.close()
    return render_template(
        "trip_insights.html",
        quality_counts=quality_counts,
        avg_manual=avg_manual,
        avg_calculated=avg_calculated,
        consistent=consistent,
        inconsistent=inconsistent,
        automatic_insights=automatic_insights,
        quality_drilldown=quality_drilldown,
        ram_quality_counts=ram_quality_counts,
        sensor_stats=sensor_stats,
        quality_by_os=quality_by_os,
        manufacturer_quality=manufacturer_quality,
        carrier_quality=carrier_quality,
        time_series=time_series,
        avg_trip_duration_quality=avg_trip_duration_quality,
        completed_by_quality=completed_by_quality,
        avg_logs_count_quality=avg_logs_count_quality,
        app_version_quality=app_version_quality,
        accuracy_data=accuracy_percentages
    )




@app.route("/save_filter", methods=["POST"])
def save_filter():
    """
    Store current filter parameters in session under a filter name.
    """
    filter_name = request.form.get("filter_name")
    filters = {
        "trip_id": request.form.get("trip_id"),
        "route_quality": request.form.get("route_quality"),
        "model": request.form.get("model"),
        "ram": request.form.get("ram"),
        "carrier": request.form.get("carrier"),
        "variance_min": request.form.get("variance_min"),
        "variance_max": request.form.get("variance_max"),
        "driver": request.form.get("driver")
    }
    if filter_name:
        saved = flask_session.get("saved_filters", {})
        saved[filter_name] = filters
        flask_session["saved_filters"] = saved
        flash(f"Filter '{filter_name}' saved.", "success")
    else:
        flash("Please provide a filter name.", "danger")
    return redirect(url_for("trips"))

@app.route("/apply_filter/<filter_name>")
def apply_filter(filter_name):
    """
    Apply a saved filter by redirecting to /trips with the saved query params.
    """
    saved = flask_session.get("saved_filters", {})
    filters = saved.get(filter_name)
    if filters:
        qs = "&".join(f"{key}={value}" for key, value in filters.items() if value)
        return redirect(url_for("trips") + "?" + qs)
    else:
        flash("Saved filter not found.", "danger")
        return redirect(url_for("trips"))

@app.route('/update_date_range', methods=['POST'])
def update_date_range():
    start_date = request.form.get('start_date')
    end_date = request.form.get('end_date')
    if not start_date or not end_date:
        return jsonify({'error': 'Both start_date and end_date are required.'}), 400

    # Backup existing consolidated data
    data_file = 'data/data.xlsx'
    backup_dir = 'data/backup'
    if os.path.exists(data_file):
        if not os.path.exists(backup_dir):
            os.makedirs(backup_dir)
        backup_file = os.path.join(backup_dir, f"data_{start_date}_{end_date}.xlsx")
        try:
            shutil.move(data_file, backup_file)
        except Exception as e:
            return jsonify({'error': 'Failed to backup data file: ' + str(e)}), 500

    # Run exportmix.py with new dates
    try:
        subprocess.check_call(['python3', 'exportmix.py', '--start-date', start_date, '--end-date', end_date])
    except subprocess.CalledProcessError as e:
        return jsonify({'error': 'Failed to export data: ' + str(e)}), 500

    # Run consolidatemixpanel.py
    try:
        subprocess.check_call(['python3', 'consolidatemixpanel.py'])
    except subprocess.CalledProcessError as e:
        return jsonify({'error': 'Failed to consolidate data: ' + str(e)}), 500

    return jsonify({'message': 'Data updated successfully.'})

@app.route("/update_db_async", methods=["POST"])
def update_db_async():
    job_id = str(uuid.uuid4())
    update_jobs[job_id] = {
        "status": "processing", 
        "total": 0, 
        "completed": 0, 
        "updated": 0,
        "skipped": 0,
        "errors": 0, 
        "created": 0,
        "updated_fields": Counter(),
        "reasons": Counter()
    }
    threading.Thread(target=process_update_db_async, args=(job_id,)).start()
    return jsonify({"job_id": job_id})

def process_update_db_async(job_id):
    try:
        excel_path = os.path.join("data", "data.xlsx")
        excel_data = load_excel_data(excel_path)
        trips_to_update = [row.get("tripId") for row in excel_data if row.get("tripId")]
        update_jobs[job_id]["total"] = len(trips_to_update)
        
        # Process trips using ThreadPoolExecutor
        futures_to_trips = {}
        with ThreadPoolExecutor(max_workers=40) as executor:
            # Submit jobs to the executor
            for trip_id in trips_to_update:
                # Use force_update=False to skip complete records
                future = executor.submit(update_trip_db, trip_id, False)
                futures_to_trips[future] = trip_id
            
            # Process results as they complete
            for future in as_completed(futures_to_trips):
                trip_id = futures_to_trips[future]
                try:
                    db_trip, update_status = future.result()
                    
                    # Track statistics similar to update_db route
                    if "error" in update_status:
                        update_jobs[job_id]["errors"] += 1
                    elif not update_status["record_exists"]:
                        update_jobs[job_id]["created"] += 1
                        update_jobs[job_id]["updated"] += 1
                    elif update_status["updated_fields"]:
                        update_jobs[job_id]["updated"] += 1
                        # Count which fields were updated
                        for field in update_status["updated_fields"]:
                            update_jobs[job_id]["updated_fields"][field] = update_jobs[job_id]["updated_fields"].get(field, 0) + 1
                    else:
                        update_jobs[job_id]["skipped"] += 1
                        
                    # Track reasons for updates
                    for reason in update_status.get("reason_for_update", []):
                        update_jobs[job_id]["reasons"][reason] = update_jobs[job_id]["reasons"].get(reason, 0) + 1
                        
                except Exception as e:
                    print(f"Error processing trip {trip_id}: {e}")
                    update_jobs[job_id]["errors"] += 1
                
                update_jobs[job_id]["completed"] += 1
                
        update_jobs[job_id]["status"] = "completed"
        
        # Prepare summary message
        if update_jobs[job_id]["updated"] > 0:
            most_updated_fields = sorted(update_jobs[job_id]["updated_fields"].items(), 
                                         key=lambda x: x[1], reverse=True)[:3]
            update_jobs[job_id]["summary_fields"] = [f"{field} ({count})" for field, count in most_updated_fields]
            
            most_common_reasons = sorted(update_jobs[job_id]["reasons"].items(), 
                                        key=lambda x: x[1], reverse=True)[:3]
            update_jobs[job_id]["summary_reasons"] = [f"{reason} ({count})" for reason, count in most_common_reasons]
        
    except Exception as e:
        update_jobs[job_id]["status"] = "error"
        update_jobs[job_id]["error_message"] = str(e)

@app.route("/update_all_db_async", methods=["POST"])
def update_all_db_async():
    job_id = str(uuid.uuid4())
    update_jobs[job_id] = {
        "status": "processing", 
        "total": 0, 
        "completed": 0, 
        "updated": 0,
        "skipped": 0,
        "errors": 0, 
        "created": 0,
        "updated_fields": Counter(),
        "reasons": Counter()
    }
    threading.Thread(target=process_update_all_db_async, args=(job_id,)).start()
    return jsonify({"job_id": job_id})

def process_update_all_db_async(job_id):
    try:
        # Load trip IDs from Excel instead of getting all trips from DB
        excel_path = os.path.join("data", "data.xlsx")
        excel_data = load_excel_data(excel_path)
        trips_to_update = [row.get("tripId") for row in excel_data if row.get("tripId")]
        update_jobs[job_id]["total"] = len(trips_to_update)
        
        # Process trips using ThreadPoolExecutor
        futures_to_trips = {}
        with ThreadPoolExecutor(max_workers=40) as executor:
            # Submit jobs to the executor
            for trip_id in trips_to_update:
                # Use force_update=True for full update from API
                future = executor.submit(update_trip_db, trip_id, True)
                futures_to_trips[future] = trip_id
            
            # Process results as they complete
            for future in as_completed(futures_to_trips):
                trip_id = futures_to_trips[future]
                try:
                    db_trip, update_status = future.result()
                    
                    # Track statistics
                    if "error" in update_status:
                        update_jobs[job_id]["errors"] += 1
                    elif not update_status["record_exists"]:
                        update_jobs[job_id]["created"] += 1
                        update_jobs[job_id]["updated"] += 1
                    elif update_status["updated_fields"]:
                        update_jobs[job_id]["updated"] += 1
                        # Count which fields were updated
                        for field in update_status["updated_fields"]:
                            update_jobs[job_id]["updated_fields"][field] = update_jobs[job_id]["updated_fields"].get(field, 0) + 1
                    else:
                        update_jobs[job_id]["skipped"] += 1
                        
                    # Track reasons for updates
                    for reason in update_status.get("reason_for_update", []):
                        update_jobs[job_id]["reasons"][reason] = update_jobs[job_id]["reasons"].get(reason, 0) + 1
                        
                except Exception as e:
                    print(f"Error processing trip {trip_id}: {e}")
                    update_jobs[job_id]["errors"] += 1
                
                update_jobs[job_id]["completed"] += 1
                
        update_jobs[job_id]["status"] = "completed"
        
        # Prepare summary message
        if update_jobs[job_id]["updated"] > 0:
            most_updated_fields = sorted(update_jobs[job_id]["updated_fields"].items(), 
                                         key=lambda x: x[1], reverse=True)[:3]
            update_jobs[job_id]["summary_fields"] = [f"{field} ({count})" for field, count in most_updated_fields]
            
            # Add reasons summary like in process_update_db_async
            most_common_reasons = sorted(update_jobs[job_id]["reasons"].items(), 
                                        key=lambda x: x[1], reverse=True)[:3]
            update_jobs[job_id]["summary_reasons"] = [f"{reason} ({count})" for reason, count in most_common_reasons]
        
    except Exception as e:
        update_jobs[job_id]["status"] = "error"
        update_jobs[job_id]["error_message"] = str(e)

@app.route("/update_progress", methods=["GET"])
def update_progress():
    job_id = request.args.get("job_id")
    if job_id in update_jobs:
        job = update_jobs[job_id]
        total = job.get("total", 0)
        completed = job.get("completed", 0)
        updated = job.get("updated", 0)
        skipped = job.get("skipped", 0)
        percent = (completed / total * 100) if total > 0 else 0
        
        response = {
            "status": job["status"], 
            "total": total, 
            "completed": completed, 
            "percent": percent,
            "updated": updated,
            "skipped": skipped,
            "errors": job.get("errors", 0),
            "created": job.get("created", 0)
        }
        
        # Add summary information if available
        if job["status"] == "completed":
            if "summary_fields" in job:
                response["summary_fields"] = job["summary_fields"]
            if "summary_reasons" in job:
                response["summary_reasons"] = job["summary_reasons"]
            
        return jsonify(response)
    else:
        return jsonify({"error": "Job not found"}), 404

# New endpoint to proxy trip coordinates with proper authentication
@app.route('/trip_coordinates/<int:trip_id>')
def trip_coordinates(trip_id):
    url = f"{BASE_API_URL}/trips/{trip_id}/coordinates"
    # Try to get primary token
    token = fetch_api_token() or API_TOKEN
    headers = {
        "Authorization": f"Bearer {token}",
        "Content-Type": "application/json"
    }
    resp = requests.get(url, headers=headers)
    # If unauthorized, try alternative token
    if resp.status_code == 401:
        alt_token = fetch_api_token_alternative()
        if alt_token:
            headers["Authorization"] = f"Bearer {alt_token}"
            resp = requests.get(url, headers=headers)
    try:
        resp.raise_for_status()
        return jsonify(resp.json())
    except Exception as e:
        app.logger.error(f"Error fetching coordinates for trip {trip_id}: {e}")
        return jsonify({"message": "Error fetching coordinates", "error": str(e)}), 500

@app.route("/delete_tag", methods=["POST"])
def delete_tag():
    data = request.get_json()
    tag_name = data.get("name")
    if not tag_name:
        return jsonify(status="error", message="Tag name is required"), 400
    tag = db_session.query(Tag).filter_by(name=tag_name).first()
    if not tag:
        return jsonify(status="error", message="Tag not found"), 404
    # Remove tag from all associated trips
    for trip in list(tag.trips):
        trip.tags.remove(tag)
    db_session.delete(tag)
    db_session.commit()
    return jsonify(status="success", message="Tag deleted successfully")

if __name__ == "__main__":
    app.run(debug=True, host="0.0.0.0", port=5000)<|MERGE_RESOLUTION|>--- conflicted
+++ resolved
@@ -112,21 +112,12 @@
       str: Expected trip quality category.
     """
     epsilon = 1e-2  # Small constant to avoid division by zero
-<<<<<<< HEAD
 
     # NEW: If the calculated distance is zero (or non-positive) OR if there is essentially no recorded distance,
     # return "No Logs Trip"
     if (short_dist_total + medium_dist_total + long_dist_total) <= 0 or logs_count <= 1:
         return "No Logs Trip"
 
-=======
-
-    # NEW: If the calculated distance is zero (or non-positive) OR if there is essentially no recorded distance,
-    # return "No Logs Trip"
-    if calculated_distance <= 0 or (short_dist_total + medium_dist_total + long_dist_total) <= 0 or logs_count <= 1:
-        return "No Logs Trip"
-
->>>>>>> a124b23d
     # Special condition: very few logs and no medium or long segments.
     if logs_count < 5 and medium_segments_count == 0 and long_segments_count == 0:
         return "No Logs Trip"
@@ -719,7 +710,6 @@
                                 update_status["updated_fields"].append("segment_metrics")
                                 
                             app.logger.info(f"Trip {trip_id}: Updated distance analysis metrics")
-<<<<<<< HEAD
                         else:
                             app.logger.info(f"Trip {trip_id}: Not enough coordinates for detailed analysis")
                     
@@ -740,24 +730,6 @@
                         update_status["updated_fields"].append("expected_trip_quality")
                     app.logger.info(f"Trip {trip_id}: Expected Trip Quality updated to '{expected_quality}'")
                     
-=======
-                            
-                            # NEW: Compute Expected Trip Quality based on our criteria.
-                            expected_quality = calculate_expected_trip_quality(
-                                logs_count = db_trip.coordinate_count if db_trip.coordinate_count is not None else 0,
-                                lack_of_accuracy = db_trip.lack_of_accuracy if db_trip.lack_of_accuracy is not None else False,
-                                medium_segments_count = db_trip.medium_segments_count if db_trip.medium_segments_count is not None else 0,
-                                long_segments_count = db_trip.long_segments_count if db_trip.long_segments_count is not None else 0,
-                                short_dist_total = db_trip.short_segments_distance if db_trip.short_segments_distance is not None else 0.0,
-                                medium_dist_total = db_trip.medium_segments_distance if db_trip.medium_segments_distance is not None else 0.0,
-                                long_dist_total = db_trip.long_segments_distance if db_trip.long_segments_distance is not None else 0.0,
-                                calculated_distance = db_trip.calculated_distance if db_trip.calculated_distance is not None else 0.0
-                            )
-                            if db_trip.expected_trip_quality != expected_quality:
-                                db_trip.expected_trip_quality = expected_quality
-                                update_status["updated_fields"].append("expected_trip_quality")
-                            app.logger.info(f"Trip {trip_id}: Expected Trip Quality updated to '{expected_quality}'")
->>>>>>> a124b23d
                 except Exception as e:
                     app.logger.error(f"Error fetching coordinates for trip {trip_id}: {e}")
             
@@ -864,10 +836,6 @@
     Export filtered trips to XLSX, merging with DB data (including trip_time, completed_by,
     coordinate_count (log count), status, route_quality, expected_trip_quality, and lack_of_accuracy).
     Supports operator-based filtering and range filtering for trip_time, log_count, and also for:
-<<<<<<< HEAD
-      - Short Segments (<1km)
-=======
->>>>>>> a124b23d
       - Medium Segments (1-5km)
       - Long Segments (>5km)
       - Short Dist Total
@@ -907,12 +875,6 @@
     log_count_max = request.args.get("log_count_max", "").strip()
 
     # NEW: New query parameters for segment analysis fields
-<<<<<<< HEAD
-    # (Note: added short_segments for count filtering)
-    short_segments = request.args.get("short_segments", "").strip()
-    short_segments_op = request.args.get("short_segments_op", "equal").strip()
-=======
->>>>>>> a124b23d
     medium_segments = request.args.get("medium_segments", "").strip()
     medium_segments_op = request.args.get("medium_segments_op", "equal").strip()
     long_segments = request.args.get("long_segments", "").strip()
@@ -1041,10 +1003,6 @@
             row["tags"] = row["trip_issues"]
             row["expected_trip_quality"] = str(db_trip.expected_trip_quality) if db_trip.expected_trip_quality is not None else "N/A"
             # Include the segment analysis fields
-<<<<<<< HEAD
-            row["short_segments_count"] = db_trip.short_segments_count
-=======
->>>>>>> a124b23d
             row["medium_segments_count"] = db_trip.medium_segments_count
             row["long_segments_count"] = db_trip.long_segments_count
             row["short_segments_distance"] = db_trip.short_segments_distance
@@ -1067,10 +1025,6 @@
             row["trip_issues"] = ""
             row["tags"] = ""
             row["expected_trip_quality"] = "N/A"
-<<<<<<< HEAD
-            row["short_segments_count"] = None
-=======
->>>>>>> a124b23d
             row["medium_segments_count"] = None
             row["long_segments_count"] = None
             row["short_segments_distance"] = None
@@ -1078,11 +1032,6 @@
             row["long_segments_distance"] = None
             row["max_segment_distance"] = None
             row["avg_segment_distance"] = None
-<<<<<<< HEAD
-=======
-
-        merged.append(row)
->>>>>>> a124b23d
 
         merged.append(row)
 
@@ -1198,26 +1147,11 @@
 
     # Operator filtering for segment analysis fields:
 
-<<<<<<< HEAD
-    # Short Segments Count
-    if short_segments:
-        try:
-            ss_value = int(short_segments)
-            merged = [r for r in merged if compare(int(r.get("short_segments_count") or 0), short_segments_op, ss_value)]
-        except ValueError:
-            pass
-
-=======
->>>>>>> a124b23d
     # Medium Segments Count
     if medium_segments:
         try:
             ms_value = int(medium_segments)
-<<<<<<< HEAD
             merged = [r for r in merged if compare(int(r.get("medium_segments_count") or 0), medium_segments_op, ms_value)]
-=======
-            merged = [r for r in merged if r.get("medium_segments_count") is not None and compare(int(r.get("medium_segments_count")), medium_segments_op, ms_value)]
->>>>>>> a124b23d
         except ValueError:
             pass
 
@@ -1225,11 +1159,7 @@
     if long_segments:
         try:
             ls_value = int(long_segments)
-<<<<<<< HEAD
             merged = [r for r in merged if compare(int(r.get("long_segments_count") or 0), long_segments_op, ls_value)]
-=======
-            merged = [r for r in merged if r.get("long_segments_count") is not None and compare(int(r.get("long_segments_count")), long_segments_op, ls_value)]
->>>>>>> a124b23d
         except ValueError:
             pass
 
@@ -1237,11 +1167,7 @@
     if short_dist_total:
         try:
             sdt_value = float(short_dist_total)
-<<<<<<< HEAD
             merged = [r for r in merged if compare(float(r.get("short_segments_distance") or 0.0), short_dist_total_op, sdt_value)]
-=======
-            merged = [r for r in merged if r.get("short_segments_distance") is not None and compare(float(r.get("short_segments_distance")), short_dist_total_op, sdt_value)]
->>>>>>> a124b23d
         except ValueError:
             pass
 
@@ -1249,11 +1175,7 @@
     if medium_dist_total:
         try:
             mdt_value = float(medium_dist_total)
-<<<<<<< HEAD
             merged = [r for r in merged if compare(float(r.get("medium_segments_distance") or 0.0), medium_dist_total_op, mdt_value)]
-=======
-            merged = [r for r in merged if r.get("medium_segments_distance") is not None and compare(float(r.get("medium_segments_distance")), medium_dist_total_op, mdt_value)]
->>>>>>> a124b23d
         except ValueError:
             pass
 
@@ -1261,11 +1183,8 @@
     if long_dist_total:
         try:
             ldt_value = float(long_dist_total)
-<<<<<<< HEAD
             merged = [r for r in merged if compare(float(r.get("long_segments_distance") or 0.0), long_dist_total_op, ldt_value)]
-=======
-            merged = [r for r in merged if r.get("long_segments_distance") is not None and compare(float(r.get("long_segments_distance")), long_dist_total_op, ldt_value)]
->>>>>>> a124b23d
+
         except ValueError:
             pass
 
@@ -1273,11 +1192,7 @@
     if max_segment_distance:
         try:
             msd_value = float(max_segment_distance)
-<<<<<<< HEAD
             merged = [r for r in merged if compare(float(r.get("max_segment_distance") or 0.0), max_segment_distance_op, msd_value)]
-=======
-            merged = [r for r in merged if r.get("max_segment_distance") is not None and compare(float(r.get("max_segment_distance")), max_segment_distance_op, msd_value)]
->>>>>>> a124b23d
         except ValueError:
             pass
 
@@ -1285,11 +1200,7 @@
     if avg_segment_distance:
         try:
             asd_value = float(avg_segment_distance)
-<<<<<<< HEAD
             merged = [r for r in merged if compare(float(r.get("avg_segment_distance") or 0.0), avg_segment_distance_op, asd_value)]
-=======
-            merged = [r for r in merged if r.get("avg_segment_distance") is not None and compare(float(r.get("avg_segment_distance")), avg_segment_distance_op, asd_value)]
->>>>>>> a124b23d
         except ValueError:
             pass
 
@@ -1332,10 +1243,6 @@
 
 
 
-<<<<<<< HEAD
-
-=======
->>>>>>> a124b23d
 # ---------------------------
 # Dashboard (Analytics) - Consolidated by User, with Date Range
 # ---------------------------
