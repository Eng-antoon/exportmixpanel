import os
import io
import requests
import openpyxl
from openpyxl import Workbook
from flask import (
    Flask,
    render_template,
    request,
    jsonify,
    redirect,
    url_for,
    flash,
    send_file,
    session as flask_session
)
from sqlalchemy import create_engine
from sqlalchemy.orm import scoped_session, sessionmaker
from datetime import datetime
import shutil
import subprocess
from collections import defaultdict, Counter
import threading
import uuid
from concurrent.futures import ThreadPoolExecutor, as_completed
import math

from db.config import DB_URI, API_TOKEN, BASE_API_URL, API_EMAIL, API_PASSWORD
from db.models import Base, Trip, Tag

app = Flask(__name__)
engine = create_engine(DB_URI)
db_session = scoped_session(sessionmaker(autocommit=False, autoflush=False, bind=engine))
update_jobs = {}
executor = ThreadPoolExecutor(max_workers=40)
app.secret_key = "your_secret_key"  # for flashing and session

<<<<<<< HEAD
# Helper function for calculating haversine distance between two coordinates
def haversine_distance(coord1, coord2):
    """
    Calculate the great circle distance between two points 
    on the earth (specified in decimal degrees)
    
    Args:
        coord1: tuple or list with (lat, lon)
        coord2: tuple or list with (lat, lon)
        
    Returns:
        Distance in kilometers
    """
    lat1, lon1 = coord1
    lat2, lon2 = coord2
    
    # Convert decimal degrees to radians
    lat1, lon1, lat2, lon2 = map(math.radians, [lat1, lon1, lat2, lon2])
    
    # Haversine formula
    dlon = lon2 - lon1
    dlat = lat2 - lat1
    a = math.sin(dlat/2)**2 + math.cos(lat1) * math.cos(lat2) * math.sin(dlon/2)**2
    c = 2 * math.asin(math.sqrt(a))
    r = 6371  # Radius of earth in kilometers
    return c * r

# Function to analyze trip segments and distances
def analyze_trip_segments(coordinates):
    """
    Analyze coordinates to calculate distance metrics:
    - Count and total distance of short segments (<1km)
    - Count and total distance of medium segments (1-5km)
    - Count and total distance of long segments (>5km)
    - Maximum segment distance
    - Average segment distance
    
    Args:
        coordinates: list of [lon, lat] points from API
        
    Returns:
        Dictionary with analysis metrics
    """
    if not coordinates or len(coordinates) < 2:
        return {
            "short_segments_count": 0,
            "medium_segments_count": 0,
            "long_segments_count": 0,
            "short_segments_distance": 0,
            "medium_segments_distance": 0,
            "long_segments_distance": 0,
            "max_segment_distance": 0,
            "avg_segment_distance": 0
        }
    
    # Note: API returns coordinates as [lon, lat], so we need to swap
    # Let's convert to [lat, lon] for calculations
    coords = [[float(point[1]), float(point[0])] for point in coordinates]
    
    short_segments_count = 0
    medium_segments_count = 0
    long_segments_count = 0
    short_segments_distance = 0
    medium_segments_distance = 0
    long_segments_distance = 0
    max_segment_distance = 0
    total_distance = 0
    segment_count = 0
    
    for i in range(len(coords) - 1):
        distance = haversine_distance(coords[i], coords[i+1])
        segment_count += 1
        total_distance += distance
        
        if distance < 1:
            short_segments_count += 1
            short_segments_distance += distance
        elif distance <= 5:
            medium_segments_count += 1
            medium_segments_distance += distance
        else:
            long_segments_count += 1
            long_segments_distance += distance
            
        if distance > max_segment_distance:
            max_segment_distance = distance
            
    avg_segment_distance = total_distance / segment_count if segment_count > 0 else 0
    
    return {
        "short_segments_count": short_segments_count,
        "medium_segments_count": medium_segments_count,
        "long_segments_count": long_segments_count,
        "short_segments_distance": round(short_segments_distance, 2),
        "medium_segments_distance": round(medium_segments_distance, 2),
        "long_segments_distance": round(long_segments_distance, 2),
        "max_segment_distance": round(max_segment_distance, 2),
        "avg_segment_distance": round(avg_segment_distance, 2)
    }

=======
>>>>>>> f39f24b6
# --- Begin Migration to update schema with new columns ---
def migrate_db():
    try:
        print("Creating database tables from models...")
        Base.metadata.create_all(bind=engine)
        print("Database tables created successfully")
    except Exception as e:
        app.logger.error(f"Migration error: {e}")
        print(f"Error during database migration: {e}")

print("Running database migration...")
migrate_db()
print("Database migration completed")
# --- End Migration ---

@app.teardown_appcontext
def shutdown_session(exception=None):
    db_session.remove()

# ---------------------------
# Utility Functions
# ---------------------------

def get_saved_filters():
    return flask_session.get("saved_filters", {})

def save_filter_to_session(name, filters):
    saved = flask_session.get("saved_filters", {})
    saved[name] = filters
    flask_session["saved_filters"] = saved

def fetch_api_token():
    url = f"{BASE_API_URL}/auth/sign_in"
    payload = {"admin_user": {"email": API_EMAIL, "password": API_PASSWORD}}
    resp = requests.post(url, json=payload)
    if resp.status_code == 200:
        return resp.json().get("token", None)
    else:
        print("Error fetching primary token:", resp.text)
        return None

def fetch_api_token_alternative():
    alt_email = "SupplyPartner@illa.com.eg"
    alt_password = "654321"
    url = f"{BASE_API_URL}/auth/sign_in"
    payload = {"admin_user": {"email": alt_email, "password": alt_password}}
    try:
        resp = requests.post(url, json=payload)
        resp.raise_for_status()
        return resp.json().get("token", None)
    except Exception as e:
        print("Error fetching alternative token:", e)
        return None

def load_excel_data(excel_path):
    workbook = openpyxl.load_workbook(excel_path)
    sheet = workbook.active
    headers = []
    data = []
    for i, row in enumerate(sheet.iter_rows(values_only=True)):
        if i == 0:
            headers = row
        else:
            row_dict = {headers[j]: row[j] for j in range(len(row))}
            data.append(row_dict)
    print(f"Loaded {len(data)} rows from Excel.")
    return data

# Carrier grouping
CARRIER_GROUPS = {
    "Vodafone": ["vodafone", "voda fone", "tegi ne3eesh"],
    "Orange": ["orange", "orangeeg", "orange eg"],
    "Etisalat": ["etisalat", "e& etisalat", "e&"],
    "We": ["we"]
}

def normalize_carrier(carrier_name):
    if not carrier_name:
        return ""
    lower = carrier_name.lower().strip()
    for group, variants in CARRIER_GROUPS.items():
        for variant in variants:
            if variant in lower:
                return group
    return carrier_name.title()

# NEW FUNCTION: determine_completed_by
# This function inspects an activity list to find the latest event where the status changes to 'completed'
# and returns the corresponding user_type (admin or driver), or None if not found.
def determine_completed_by(activity_list):
    best_candidate = None
    best_time = None
    for event in activity_list:
        changes = event.get("changes", {})
        status_change = changes.get("status")
        if status_change and isinstance(status_change, list) and len(status_change) >= 2:
            if str(status_change[-1]).lower() == "completed":
                created_str = event.get("created_at", "").replace(" UTC", "")
                event_time = None
                for fmt in ["%Y-%m-%d %H:%M:%S", "%Y-%m-%dT%H:%M:%S", "%Y-%m-%dT%H:%M:%S.%fZ"]:
                    try:
                        event_time = datetime.strptime(created_str, fmt)
                        break
                    except ValueError:
                        continue
                if event_time:
                    if best_time is None or event_time > best_time:
                        best_time = event_time
                        best_candidate = event
    if best_candidate:
        return best_candidate.get("user_type", None)
    return None

def fetch_coordinates_count(trip_id, token=API_TOKEN):
    url = f"{BASE_API_URL}/trips/{trip_id}/coordinates"
    headers = {"Authorization": f"Bearer {token}", "Content-Type": "application/json"}
    try:
        resp = requests.get(url, headers=headers)
        resp.raise_for_status()
        data = resp.json()
        # Return the 'count' from the attributes; default to 0 if not found
        return data["data"]["attributes"].get("count", 0)
    except Exception as e:
        print(f"Error fetching coordinates for trip {trip_id}: {e}")
        return None

def fetch_trip_from_api(trip_id, token=API_TOKEN):
    url = f"{BASE_API_URL}/trips/{trip_id}"
    headers = {"Authorization": f"Bearer {token}", "Content-Type": "application/json"}
    try:
        resp = requests.get(url, headers=headers)
        resp.raise_for_status()
        data = resp.json()
        calc = data.get("data", {}).get("attributes", {}).get("calculatedDistance")
        if not calc or calc in [None, "", "N/A"]:
            raise ValueError("Missing calculatedDistance")
        return data
    except Exception as e:
        print("Error fetching trip data with primary token:", e)
        alt_token = fetch_api_token_alternative()
        if alt_token:
            headers = {"Authorization": f"Bearer {alt_token}", "Content-Type": "application/json"}
            try:
                resp = requests.get(url, headers=headers)
                resp.raise_for_status()
                data = resp.json()
                data["used_alternative"] = True
                return data
            except requests.HTTPError as http_err:
                if resp.status_code == 404:
                    print(f"Trip {trip_id} not found with alternative token (404).")
                else:
                    print(f"HTTP error with alternative token for trip {trip_id}: {http_err}")
            except Exception as e:
                print(f"Alternative fetch failed for trip {trip_id}: {e}")
        else:
            return None

def update_trip_db(trip_id, force_update=False):
    session_local = db_session()
    # Flags to ensure alternative is only tried once
    tried_alternative_for_main = False
    tried_alternative_for_coordinate = False
    
    # Track what was updated for better reporting
    update_status = {
        "needed_update": False,
        "record_exists": False,
        "updated_fields": [],
        "reason_for_update": []
    }

    # Helper to validate field values
    def is_valid(value):
        return value is not None and str(value).strip() != "" and str(value).strip().upper() != "N/A"

    try:
        # Step 1: Check if trip exists and what fields need updating
        db_trip = session_local.query(Trip).filter_by(trip_id=trip_id).first()
        
        if db_trip:
            update_status["record_exists"] = True
            
            # If we're forcing an update, don't bother checking what's missing
            if force_update:
                update_status["needed_update"] = True
                update_status["reason_for_update"].append("Forced update")
            else:
                # Otherwise, check each field to see what needs updating
                missing_fields = []
                
                # Check manual_distance
                if not is_valid(db_trip.manual_distance):
                    missing_fields.append("manual_distance")
                    update_status["reason_for_update"].append("Missing manual_distance")
                
                # Check calculated_distance
                if not is_valid(db_trip.calculated_distance):
                    missing_fields.append("calculated_distance")
                    update_status["reason_for_update"].append("Missing calculated_distance")
                
                # Check trip_time
                if not is_valid(db_trip.trip_time):
                    missing_fields.append("trip_time")
                    update_status["reason_for_update"].append("Missing trip_time")
                
                # Check completed_by
                if not is_valid(db_trip.completed_by):
                    missing_fields.append("completed_by")
                    update_status["reason_for_update"].append("Missing completed_by")
                
                # Check coordinate_count
                if not is_valid(db_trip.coordinate_count):
                    missing_fields.append("coordinate_count")
                    update_status["reason_for_update"].append("Missing coordinate_count")
                
                # Check lack_of_accuracy (boolean should be explicitly set)
                if db_trip.lack_of_accuracy is None:
                    missing_fields.append("lack_of_accuracy")
                    update_status["reason_for_update"].append("Missing lack_of_accuracy")
                
                # Check segment counts
                if not is_valid(db_trip.short_segments_count):
                    missing_fields.append("segment_counts")
                    update_status["reason_for_update"].append("Missing segment counts")
                elif not is_valid(db_trip.medium_segments_count):
                    missing_fields.append("segment_counts")
                    update_status["reason_for_update"].append("Missing segment counts")
                elif not is_valid(db_trip.long_segments_count):
                    missing_fields.append("segment_counts")
                    update_status["reason_for_update"].append("Missing segment counts")
                
                # If no missing fields, return the trip without further API calls
                if not missing_fields:
                    return db_trip, update_status
                
                # Mark that this record needs update
                update_status["needed_update"] = True
        else:
            # Trip doesn't exist, so we'll create it
            update_status["needed_update"] = True
            update_status["reason_for_update"].append("New record")
            # Create an empty trip record that we'll populate later
            db_trip = Trip(trip_id=trip_id)
            session_local.add(db_trip)
            # Add all fields to missing_fields to ensure we fetch everything
            missing_fields = ["manual_distance", "calculated_distance", "trip_time", 
                             "completed_by", "coordinate_count", "lack_of_accuracy", 
                             "segment_counts"]
        
        # Step 2: Only proceed with API calls if the trip needs updating
        if update_status["needed_update"] or force_update:
            
            # Determine what API calls we need to make based on missing fields
            need_main_data = force_update or any(field in missing_fields for field 
                                                 in ["manual_distance", "calculated_distance", 
                                                     "trip_time", "completed_by", "lack_of_accuracy"])
            
            need_coordinates = force_update or "coordinate_count" in missing_fields
            
            need_segments = force_update or "segment_counts" in missing_fields
            
            # Step 2a: Fetch main trip data if needed
            if need_main_data:
                api_data = fetch_trip_from_api(trip_id)
                
                # If initial fetch fails, try alternative token
                if not (api_data and "data" in api_data):
                    if not tried_alternative_for_main:
                        tried_alternative_for_main = True
                        alt_token = fetch_api_token_alternative()
                        if alt_token:
                            headers = {"Authorization": f"Bearer {alt_token}", "Content-Type": "application/json"}
                            url = f"{BASE_API_URL}/trips/{trip_id}"
                            try:
                                resp = requests.get(url, headers=headers)
                                resp.raise_for_status()
                                api_data = resp.json()
                                api_data["used_alternative"] = True
                            except requests.HTTPError as http_err:
                                if resp.status_code == 404:
                                    print(f"Trip {trip_id} not found with alternative token (404).")
                                else:
                                    print(f"HTTP error with alternative token for trip {trip_id}: {http_err}")
                            except Exception as e:
                                print(f"Alternative fetch failed for trip {trip_id}: {e}")
                
                # Process the trip data if we got it
                if api_data and "data" in api_data:
                    trip_attributes = api_data["data"]["attributes"]
                    
                    # Update status regardless of what fields need updating
                    old_status = db_trip.status
                    db_trip.status = trip_attributes.get("status")
                    if db_trip.status != old_status:
                        update_status["updated_fields"].append("status")
                    
                    # Update manual_distance if needed
                    if force_update or "manual_distance" in missing_fields:
                        try:
                            old_value = db_trip.manual_distance
                            db_trip.manual_distance = float(trip_attributes.get("manualDistance") or 0)
                            if db_trip.manual_distance != old_value:
                                update_status["updated_fields"].append("manual_distance")
                        except ValueError:
                            db_trip.manual_distance = None
                    
                    # Update calculated_distance if needed
                    if force_update or "calculated_distance" in missing_fields:
                        try:
                            old_value = db_trip.calculated_distance
                            db_trip.calculated_distance = float(trip_attributes.get("calculatedDistance") or 0)
                            if db_trip.calculated_distance != old_value:
                                update_status["updated_fields"].append("calculated_distance")
                        except ValueError:
                            db_trip.calculated_distance = None
                    
                    # Mark supply partner if needed
                    if api_data.get("used_alternative"):
                        db_trip.supply_partner = True
                    
                    # Process pickupTime only if trip_time is missing or force_update
                    if force_update or "trip_time" in missing_fields:
                        pickup_time_str = trip_attributes.get("pickupTime")
                        pickup_time = None
                        if pickup_time_str and is_valid(pickup_time_str):
                            for fmt in ["%Y-%m-%dT%H:%M:%S.%fZ", "%Y-%m-%dT%H:%M:%SZ", "%Y-%m-%d %H:%M:%S"]:
                                try:
                                    pickup_time = datetime.strptime(pickup_time_str, fmt)
                                    break
                                except ValueError:
                                    continue
                            # If we got a valid pickup_time, update trip_time
                            if pickup_time:
                                db_trip.trip_time = pickup_time.timestamp()
                                update_status["updated_fields"].append("trip_time")
                    
                    # Determine who completed the trip only if completed_by is missing or force_update
                    if force_update or "completed_by" in missing_fields:
                        comp_by = determine_completed_by(trip_attributes.get("activity", []))
                        if comp_by is not None:
                            old_value = db_trip.completed_by
                            db_trip.completed_by = comp_by
                            if db_trip.completed_by != old_value:
                                update_status["updated_fields"].append("completed_by")
                            app.logger.info(f"Trip {trip_id}: completed_by set to {db_trip.completed_by} based on activity events")
                        else:
                            db_trip.completed_by = None
                            app.logger.info(f"Trip {trip_id}: No completion event found, completed_by remains None")
                    
                    # Update lack_of_accuracy field if needed
                    if force_update or "lack_of_accuracy" in missing_fields:
                        old_value = db_trip.lack_of_accuracy
                        tags_count = api_data["data"]["attributes"].get("tagsCount", [])
                        if isinstance(tags_count, list) and any(item.get("tag_name") == "lack_of_accuracy" and int(item.get("count", 0)) > 0 for item in tags_count):
                            db_trip.lack_of_accuracy = True
                        else:
                            db_trip.lack_of_accuracy = False
                        if db_trip.lack_of_accuracy != old_value:
                            update_status["updated_fields"].append("lack_of_accuracy")
            
            # Step 2b: Fetch coordinate count if needed
            if need_coordinates:
                coordinate_count = fetch_coordinates_count(trip_id)
                
                # Try alternative token if needed
                if not is_valid(coordinate_count) and not tried_alternative_for_coordinate:
                    tried_alternative_for_coordinate = True
                    alt_token = fetch_api_token_alternative()
                    if alt_token:
                        coordinate_count = fetch_coordinates_count(trip_id, token=alt_token)
                
                # Update the coordinate count if it changed
                if coordinate_count != db_trip.coordinate_count:
                    db_trip.coordinate_count = coordinate_count
                    update_status["updated_fields"].append("coordinate_count")
            
            # Step 2c: Fetch segment analysis if needed
            if need_segments:
                # Fetch coordinates
                url = f"{BASE_API_URL}/trips/{trip_id}/coordinates"
                token = fetch_api_token() or API_TOKEN
                headers = {
                    "Authorization": f"Bearer {token}",
                    "Content-Type": "application/json"
                }
                
                try:
                    resp = requests.get(url, headers=headers)
                    # If unauthorized, try alternative token
                    if resp.status_code == 401:
                        alt_token = fetch_api_token_alternative()
                        if alt_token:
                            headers["Authorization"] = f"Bearer {alt_token}"
                            resp = requests.get(url, headers=headers)
                    
                    resp.raise_for_status()
                    coordinates_data = resp.json()
                    
                    if coordinates_data and "data" in coordinates_data and "attributes" in coordinates_data["data"]:
                        coordinates = coordinates_data["data"]["attributes"].get("coordinates", [])
                        
                        # Calculate distance metrics
                        if coordinates and len(coordinates) >= 2:
                            analysis = analyze_trip_segments(coordinates)
                            
                            # Check if any segment metrics have changed
                            segments_changed = False
                            for key, value in analysis.items():
                                if getattr(db_trip, key, None) != value:
                                    segments_changed = True
                                    break
                                    
                            # Update trip with analysis results
                            db_trip.short_segments_count = analysis["short_segments_count"]
                            db_trip.medium_segments_count = analysis["medium_segments_count"]
                            db_trip.long_segments_count = analysis["long_segments_count"]
                            db_trip.short_segments_distance = analysis["short_segments_distance"]
                            db_trip.medium_segments_distance = analysis["medium_segments_distance"] 
                            db_trip.long_segments_distance = analysis["long_segments_distance"]
                            db_trip.max_segment_distance = analysis["max_segment_distance"]
                            db_trip.avg_segment_distance = analysis["avg_segment_distance"]
                            
                            if segments_changed:
                                update_status["updated_fields"].append("segment_metrics")
                                
                            app.logger.info(f"Trip {trip_id}: Updated distance analysis metrics")
                except Exception as e:
                    app.logger.error(f"Error fetching coordinates for trip {trip_id}: {e}")
            
            # If we made any updates, commit them
            if update_status["updated_fields"]:
                session_local.commit()
                session_local.refresh(db_trip)
            
        return db_trip, update_status
    except Exception as e:
        print("Error in update_trip_db:", e)
        session_local.rollback()
        db_trip = session_local.query(Trip).filter_by(trip_id=trip_id).first()
        return db_trip, {"error": str(e)}
    finally:
        session_local.close()



# ---------------------------
# Routes 
# ---------------------------

@app.route("/update_db", methods=["POST"])
def update_db():
    """
    Bulk update DB from Excel (fetch each trip from the API) with improved performance.
    Only fetches data for trips that are missing critical fields or where force_update is True.
    """
    session_local = db_session()
    excel_path = os.path.join("data", "data.xlsx")
    excel_data = load_excel_data(excel_path)
    
    # Track statistics
    stats = {
        "total": 0,
        "updated": 0,
        "skipped": 0,
        "errors": 0,
        "created": 0,
        "updated_fields": Counter(),  # Count which fields were updated most often
        "reasons": Counter()          # Count reasons for updates
    }
    
    # Get all trip IDs from Excel
    trip_ids = [row.get("tripId") for row in excel_data if row.get("tripId")]
    stats["total"] = len(trip_ids)
    
    # Process trips with feedback
    for trip_id in trip_ids:
        # False means don't force updates if all fields are present
        db_trip, update_status = update_trip_db(trip_id, force_update=False)
        
        # Track statistics
        if "error" in update_status:
            stats["errors"] += 1
            continue
            
        if not update_status["record_exists"]:
            stats["created"] += 1
            stats["updated"] += 1
        elif update_status["updated_fields"]:
            stats["updated"] += 1
            # Count which fields were updated
            for field in update_status["updated_fields"]:
                stats["updated_fields"][field] += 1
        else:
            stats["skipped"] += 1
            
        # Track reasons for updates
        for reason in update_status["reason_for_update"]:
            stats["reasons"][reason] += 1
    
    session_local.close()
    
    # Prepare detailed feedback message
    if stats["updated"] > 0:
        message = f"Updated {stats['updated']} out of {stats['total']} trips. "
        message += f"Created {stats['created']} new records. "
        message += f"Skipped {stats['skipped']} complete records. "
        if stats["errors"] > 0:
            message += f"Encountered {stats['errors']} errors. "
            
        # Add details about which fields were updated most often
        if stats["updated_fields"]:
            top_fields = stats["updated_fields"].most_common(3)
            field_msg = ", ".join([f"{field} ({count})" for field, count in top_fields])
            message += f"Most updated fields: {field_msg}. "
            
        # Add details about common reasons for updates
        if stats["reasons"]:
            top_reasons = stats["reasons"].most_common(3)
            reason_msg = ", ".join([f"{reason} ({count})" for reason, count in top_reasons])
            message += f"Top reasons for updates: {reason_msg}."
            
        flash(message, "success")
    else:
        flash(f"All {stats['total']} trips are up to date! No updates needed.", "info")
        
    return redirect(url_for("trips"))

@app.route("/export_trips")
def export_trips():
    """
    Export filtered trips to XLSX, merging with DB data (including trip_time, completed_by,
    coordinate_count (log count), status, route_quality, and lack_of_accuracy). Supports both operator-based filtering 
    and new range filtering for trip_time and log_count.
    """
    session_local = db_session()
    # Basic filters from the request (note: route_quality filtering will be applied after merging)
    filters = {
        "driver": request.args.get("driver"),
        "trip_id": request.args.get("trip_id"),
        "model": request.args.get("model"),
        "ram": request.args.get("ram"),
        "carrier": request.args.get("carrier"),
        "variance_min": request.args.get("variance_min"),
        "variance_max": request.args.get("variance_max"),
        "export_name": request.args.get("export_name", "exported_trips"),
        "route_quality": request.args.get("route_quality", "").strip(),
        "trip_issues": request.args.get("trip_issues", "").strip(),
        "lack_of_accuracy": request.args.get("lack_of_accuracy", "").strip(),
        "tags": request.args.get("tags", "").strip()
    }
    # New filter parameters with operator strings (in English)
    trip_time = request.args.get("trip_time", "").strip()
    trip_time_op = request.args.get("trip_time_op", "equal").strip()
    completed_by_filter = request.args.get("completed_by", "").strip()
    log_count = request.args.get("log_count", "").strip()
    log_count_op = request.args.get("log_count_op", "equal").strip()
    status_filter = request.args.get("status", "").strip()
    
    # New range filter parameters for trip_time and log_count
    trip_time_min = request.args.get("trip_time_min", "").strip()
    trip_time_max = request.args.get("trip_time_max", "").strip()
    log_count_min = request.args.get("log_count_min", "").strip()
    log_count_max = request.args.get("log_count_max", "").strip()

    excel_path = os.path.join("data", "data.xlsx")
    excel_data = load_excel_data(excel_path)
    merged = []

    # Apply basic Excel filters (except route_quality)
    if filters["driver"]:
        excel_data = [row for row in excel_data if str(row.get("UserName", "")).strip() == filters["driver"]]
    if filters["trip_id"]:
        try:
            tid = int(filters["trip_id"])
            excel_data = [row for row in excel_data if row.get("tripId") == tid]
        except ValueError:
            pass
    if filters["model"]:
        excel_data = [row for row in excel_data if str(row.get("model", "")).strip() == filters["model"]]
    if filters["ram"]:
        excel_data = [row for row in excel_data if str(row.get("RAM", "")).strip() == filters["ram"]]
    if filters["carrier"]:
        excel_data = [row for row in excel_data if str(row.get("carrier", "")).strip().lower() == filters["carrier"].lower()]

    # Merge Excel data with DB records (this will update/overwrite the route_quality field)
    excel_trip_ids = [row.get("tripId") for row in excel_data if row.get("tripId")]
<<<<<<< HEAD
    
    # Apply tags filter if provided by modifying the database query
    if filters["tags"]:
        query = db_session.query(Trip).filter(Trip.trip_id.in_(excel_trip_ids)).join(Trip.tags).filter(Tag.name.ilike('%' + filters["tags"] + '%'))
        # Get filtered trip IDs to filter excel data
        db_trips = query.all()
        filtered_trip_ids = [trip.trip_id for trip in db_trips]
        excel_data = [r for r in excel_data if r.get("tripId") in filtered_trip_ids]
        db_trip_map = {trip.trip_id: trip for trip in db_trips}
    else:
        trip_issues_filter = filters.get("trip_issues", "")
        query = db_session.query(Trip).filter(Trip.trip_id.in_(excel_trip_ids))
        if trip_issues_filter:
            query = query.join(Trip.tags).filter(Tag.name.ilike('%' + trip_issues_filter + '%'))
        db_trips = query.all()
        db_trip_map = {trip.trip_id: trip for trip in db_trips}
=======
    trip_issues_filter = filters.get("trip_issues", "")
    query = db_session.query(Trip).filter(Trip.trip_id.in_(excel_trip_ids))
    if trip_issues_filter:
        query = query.join(Trip.tags).filter(Tag.name.ilike('%' + trip_issues_filter + '%'))
    db_trips = query.all()
    db_trip_map = {trip.trip_id: trip for trip in db_trips}
>>>>>>> f39f24b6

    for row in excel_data:
        trip_id = row.get("tripId")
        db_trip = db_trip_map.get(trip_id)
        if db_trip:
            try:
                md = float(db_trip.manual_distance)
            except (TypeError, ValueError):
                md = None
            try:
                cd = float(db_trip.calculated_distance)
            except (TypeError, ValueError):
                cd = None
            row["route_quality"] = db_trip.route_quality or ""
            row["manual_distance"] = md if md is not None else ""
            row["calculated_distance"] = cd if cd is not None else ""
            if md and cd and md != 0:
                pct = (cd / md) * 100
                row["distance_percentage"] = f"{pct:.2f}%"
                variance = abs(cd - md) / md * 100
                row["variance"] = variance
            else:
                row["distance_percentage"] = "N/A"
                row["variance"] = None
            # New fields
            row["trip_time"] = db_trip.trip_time if db_trip.trip_time is not None else ""
            row["completed_by"] = db_trip.completed_by if db_trip.completed_by is not None else ""
            row["coordinate_count"] = db_trip.coordinate_count if db_trip.coordinate_count is not None else ""
            row["status"] = db_trip.status if db_trip.status is not None else ""
            row["lack_of_accuracy"] = db_trip.lack_of_accuracy if db_trip.lack_of_accuracy is not None else ""
            row["trip_issues"] = ", ".join([tag.name for tag in db_trip.tags]) if db_trip.tags else ""
            row["tags"] = row["trip_issues"]
        else:
            row["route_quality"] = ""
            row["manual_distance"] = ""
            row["calculated_distance"] = ""
            row["distance_percentage"] = "N/A"
            row["variance"] = None
            row["trip_time"] = ""
            row["completed_by"] = ""
            row["coordinate_count"] = ""
            row["status"] = ""
            row["lack_of_accuracy"] = ""
            row["trip_issues"] = ""
            row["tags"] = ""
        merged.append(row)

    # Additional variance filters
    if filters["variance_min"]:
        try:
            vmin = float(filters["variance_min"])
            merged = [r for r in merged if r.get("variance") is not None and r["variance"] >= vmin]
        except ValueError:
            pass
    if filters["variance_max"]:
        try:
            vmax = float(filters["variance_max"])
            merged = [r for r in merged if r.get("variance") is not None and r["variance"] <= vmax]
        except ValueError:
            pass

    # Now filter by route_quality based on the merged (DB) value.
    if filters["route_quality"]:
        rq_filter = filters["route_quality"].lower().strip()
        if rq_filter == "not assigned":
            merged = [r for r in merged if str(r.get("route_quality", "")).strip() == ""]
        else:
            merged = [r for r in merged if str(r.get("route_quality", "")).strip().lower() == rq_filter]
    
    # Apply lack_of_accuracy filter after merging
    if filters["lack_of_accuracy"]:
        lack_of_accuracy_filter = filters["lack_of_accuracy"].lower()
        if lack_of_accuracy_filter in ['true', 'yes', '1']:
            # Filter for trips with lack_of_accuracy = True
            merged = [r for r in merged if r.get("lack_of_accuracy") is True]
        elif lack_of_accuracy_filter in ['false', 'no', '0']:
            # Filter for trips with lack_of_accuracy = False
            merged = [r for r in merged if r.get("lack_of_accuracy") is False]

    # Helper functions for numeric comparisons
    def normalize_op(op):
        op = op.lower().strip()
        mapping = {
            "equal": "=",
            "equals": "=",
            "=": "=",
            "less than": "<",
            "more than": ">",
            "less than or equal": "<=",
            "less than or equal to": "<=",
            "more than or equal": ">=",
            "more than or equal to": ">="
        }
        return mapping.get(op, "=")

    def compare(value, op, threshold):
        op = normalize_op(op)
        if op == "=":
            return value == threshold
        elif op == "<":
            return value < threshold
        elif op == ">":
            return value > threshold
        elif op == "<=":
            return value <= threshold
        elif op == ">=":
            return value >= threshold
        return False

    # Filter by trip_time: use range filtering if trip_time_min or trip_time_max provided, else operator filtering
    if trip_time_min or trip_time_max:
        if trip_time_min:
            try:
                tt_min = float(trip_time_min)
                merged = [r for r in merged if r.get("trip_time") not in (None, "") and float(r.get("trip_time")) >= tt_min]
            except ValueError:
                pass
        if trip_time_max:
            try:
                tt_max = float(trip_time_max)
                merged = [r for r in merged if r.get("trip_time") not in (None, "") and float(r.get("trip_time")) <= tt_max]
            except ValueError:
                pass
    elif trip_time:
        try:
            tt_value = float(trip_time)
            merged = [r for r in merged if r.get("trip_time") not in (None, "") and compare(float(r.get("trip_time")), trip_time_op, tt_value)]
        except ValueError:
            pass

    # Filter by completed_by (exact, case-insensitive)
    if completed_by_filter:
        merged = [r for r in merged if r.get("completed_by") and str(r.get("completed_by")).strip().lower() == completed_by_filter.lower()]

    # Filter by log_count: use range filtering if log_count_min or log_count_max provided, else operator filtering
    if log_count_min or log_count_max:
        if log_count_min:
            try:
                lc_min = int(log_count_min)
                merged = [r for r in merged if r.get("coordinate_count") not in (None, "") and int(r.get("coordinate_count")) >= lc_min]
            except ValueError:
                pass
        if log_count_max:
            try:
                lc_max = int(log_count_max)
                merged = [r for r in merged if r.get("coordinate_count") not in (None, "") and int(r.get("coordinate_count")) <= lc_max]
            except ValueError:
                pass
    elif log_count:
        try:
            lc_value = int(log_count)
            merged = [r for r in merged if r.get("coordinate_count") not in (None, "") and compare(int(r.get("coordinate_count")), log_count_op, lc_value)]
        except ValueError:
            pass

    # Filter by status (exact, case-insensitive)
    if status_filter:
        status_lower = status_filter.lower().strip()
        if status_lower in ("empty", "not assigned"):
            merged = [r for r in merged if not r.get("status") or str(r.get("status")).strip() == ""]
        else:
            merged = [r for r in merged if r.get("status") and str(r.get("status")).strip().lower() == status_lower]

    # Build the Excel workbook
    wb = Workbook()
    ws = wb.active
    if merged:
        headers = list(merged[0].keys())
        ws.append(headers)
        for row in merged:
            ws.append([row.get(col) for col in headers])
    else:
        ws.append(["No data found"])

    file_stream = io.BytesIO()
    wb.save(file_stream)
    file_stream.seek(0)
    filename = f"{filters['export_name']}.xlsx"
    session_local.close()
    return send_file(
        file_stream,
        as_attachment=True,
        download_name=filename,
        mimetype='application/vnd.openxmlformats-officedocument.spreadsheetml.sheet'
    )









# ---------------------------
# Dashboard (Analytics) - Consolidated by User, with Date Range
# ---------------------------
@app.route("/")
def analytics():
    """
    Main dashboard page with a toggle for:
      - data_scope = 'all'   => analyze ALL trips in DB
      - data_scope = 'excel' => only the trip IDs in the current data.xlsx
    We store the user's choice in the session so it persists until changed.
    """
    session_local = db_session()

    # 1) Check if user provided data_scope in request
    if "data_scope" in request.args:
        chosen_scope = request.args.get("data_scope", "all")
        flask_session["data_scope"] = chosen_scope
    else:
        chosen_scope = flask_session.get("data_scope", "all")  # default 'all'

    # 2) Additional filters for analytics page
    driver_filter = request.args.get("driver", "").strip()
    carrier_filter = request.args.get("carrier", "").strip()

    # 3) Load Excel data & merge route_quality from DB
    excel_path = os.path.join("data", "data.xlsx")
    excel_data = load_excel_data(excel_path)
    excel_trip_ids = [r["tripId"] for r in excel_data if r.get("tripId")]
    session_local = db_session()
    db_trips_for_excel = session_local.query(Trip).filter(Trip.trip_id.in_(excel_trip_ids)).all()
    db_map = {t.trip_id: t for t in db_trips_for_excel}
    for row in excel_data:
        trip_id = row.get("tripId")
        if trip_id in db_map:
            row["route_quality"] = db_map[trip_id].route_quality or ""
        else:
            row.setdefault("route_quality", "")

    # 4) Decide which DB trips to analyze for distance accuracy
    if chosen_scope == "excel":
        trips_db = db_trips_for_excel
    else:
        trips_db = session_local.query(Trip).all()

    # 5) Compute distance accuracy
    correct = 0
    incorrect = 0
    for trip in trips_db:
        try:
            md = float(trip.manual_distance)
            cd = float(trip.calculated_distance)
            if md and md != 0:
                if abs(cd - md) / md <= 0.2:
                    correct += 1
                else:
                    incorrect += 1
        except:
            pass
    total_trips = correct + incorrect
    if total_trips > 0:
        correct_pct = correct / total_trips * 100
        incorrect_pct = incorrect / total_trips * 100
    else:
        correct_pct = 0
        incorrect_pct = 0

    # 6) Build a filtered "excel-like" dataset for the user-level charts
    if chosen_scope == "excel":
        # Just the real Excel data
        filtered_excel_data = excel_data[:]
    else:
        # All DB trips, but we create placeholders if a trip isn't in Excel
        all_db = trips_db
        excel_map = {r["tripId"]: r for r in excel_data if r.get("tripId")}
        all_data_rows = []
        for tdb in all_db:
            if tdb.trip_id in excel_map:
                row_copy = dict(excel_map[tdb.trip_id])
                row_copy["route_quality"] = tdb.route_quality or ""
            else:
                row_copy = {
                    "tripId": tdb.trip_id,
                    "UserName": "",
                    "carrier": "",
                    "Android Version": "",
                    "manufacturer": "",
                    "model": "",
                    "RAM": "",
                    "route_quality": tdb.route_quality or ""
                }
            all_data_rows.append(row_copy)
        filtered_excel_data = all_data_rows

    # 7) Apply driver & carrier filters
    if driver_filter:
        filtered_excel_data = [r for r in filtered_excel_data if str(r.get("UserName","")).strip() == driver_filter]

    if carrier_filter:
        # user picked one of the 4 carriers => keep only matching normalized
        new_list = []
        for row in filtered_excel_data:
            norm_car = normalize_carrier(row.get("carrier",""))
            if norm_car == carrier_filter:
                new_list.append(row)
        filtered_excel_data = new_list

    # 8) Consolidate user-latest for charts
    user_latest = {}
    for row in filtered_excel_data:
        user = str(row.get("UserName","")).strip()
        if user:
            user_latest[user] = row
    consolidated_rows = list(user_latest.values())

    # Prepare chart data
    carrier_counts = {}
    os_counts = {}
    manufacturer_counts = {}
    model_counts = {}

    for row in consolidated_rows:
        c = normalize_carrier(row.get("carrier",""))
        carrier_counts[c] = carrier_counts.get(c,0)+1

        osv = row.get("Android Version")
        osv = str(osv) if osv is not None else "Unknown"
        os_counts[osv] = os_counts.get(osv, 0) + 1

        manu = row.get("manufacturer","Unknown")
        manufacturer_counts[manu] = manufacturer_counts.get(manu,0)+1

        mdl = row.get("model","UnknownModel")
        model_counts[mdl] = model_counts.get(mdl,0)+1

    total_users = len(consolidated_rows)
    device_usage = []
    for mdl, cnt in model_counts.items():
        pct = (cnt / total_users * 100) if total_users else 0
        device_usage.append({"model": mdl, "count": cnt, "percentage": round(pct,2)})

    # Build user_data for High/Low/Other
    user_data = {}
    for row in filtered_excel_data:
        user = str(row.get("UserName","")).strip()
        if not user:
            continue
        if user not in user_data:
            user_data[user] = {
                "total_trips": 0,
                "No Logs Trips": 0,
                "Trip Points Only Exist": 0,
                "Low": 0,
                "Moderate": 0,
                "High": 0,
                "Other": 0
            }
        user_data[user]["total_trips"] += 1
        q = row.get("route_quality", "")
        if q in ["No Logs Trips", "Trip Points Only Exist", "Low", "Moderate", "High"]:
            user_data[user][q] += 1
        else:
            user_data[user]["Other"] += 1

    # Quality analysis
    high_quality_models = {}
    low_quality_models = {}
    high_quality_android = {}
    low_quality_android = {}
    high_quality_ram = {}
    low_quality_ram = {}

    sensor_cols = [
        "Fingerprint Sensor","Accelerometer","Gyro",
        "Proximity Sensor","Compass","Barometer",
        "Background Task Killing Tendency"
    ]
    high_quality_sensors = {s:0 for s in sensor_cols}
    total_high_quality = 0

    for row in filtered_excel_data:
        q = row.get("route_quality","")
        mdl = row.get("model","UnknownModel")
        av = row.get("Android Version","Unknown")
        ram = row.get("RAM","")
        if q == "High":
            total_high_quality +=1
            high_quality_models[mdl] = high_quality_models.get(mdl,0)+1
            high_quality_android[av] = high_quality_android.get(av,0)+1
            high_quality_ram[ram] = high_quality_ram.get(ram,0)+1
            for sensor in sensor_cols:
                val = row.get(sensor,"")
                if (isinstance(val,str) and val.lower()=="true") or (val is True):
                    high_quality_sensors[sensor]+=1
        elif q == "Low":
            low_quality_models[mdl] = low_quality_models.get(mdl,0)+1
            low_quality_android[av] = low_quality_android.get(av,0)+1
            low_quality_ram[ram] = low_quality_ram.get(ram,0)+1

    session_local.close()

    # Build driver list for the dropdown
    all_drivers = sorted({str(r.get("UserName","")).strip() for r in excel_data if r.get("UserName")})
    carriers_for_dropdown = ["Vodafone","Orange","Etisalat","We"]

    return render_template(
        "analytics.html",
        data_scope=chosen_scope,
        driver_filter=driver_filter,
        carrier_filter=carrier_filter,
        drivers=all_drivers,
        carriers_for_dropdown=carriers_for_dropdown,
        carrier_counts=carrier_counts,
        os_counts=os_counts,
        manufacturer_counts=manufacturer_counts,
        device_usage=device_usage,
        total_trips=total_trips,
        correct_pct=correct_pct,
        incorrect_pct=incorrect_pct,
        user_data=user_data,
        high_quality_models=high_quality_models,
        low_quality_models=low_quality_models,
        high_quality_android=high_quality_android,
        low_quality_android=low_quality_android,
        high_quality_ram=high_quality_ram,
        low_quality_ram=low_quality_ram,
        high_quality_sensors=high_quality_sensors,
        total_high_quality=total_high_quality
    )


# ---------------------------
# Trips Page with Variance, Pagination, etc.
# ---------------------------
@app.route("/trips")
def trips():
    """
    Trips page with filtering (including trip_time, completed_by, log_count, status, route_quality,
    lack_of_accuracy, and tags) with operator support for trip_time and log_count) and pagination.
    """
    session_local = db_session()
    page = request.args.get("page", type=int, default=1)
    page_size = 100
    if page < 1:
        page = 1

    driver_filter = request.args.get("driver", "").strip()
    trip_id_search = request.args.get("trip_id", "").strip()
    # Route quality filter from the dropdown
    route_quality_filter = request.args.get("route_quality", "").strip()
    model_filter = request.args.get("model", "").strip()
    ram_filter = request.args.get("ram", "").strip()
    carrier_filter = request.args.get("carrier", "").strip()
    variance_min = request.args.get("variance_min", type=float)
    variance_max = request.args.get("variance_max", type=float)
    # New filters for operator-based filtering
    trip_time_filter = request.args.get("trip_time", "").strip()
    trip_time_op = request.args.get("trip_time_op", "equal").strip()
    completed_by_filter = request.args.get("completed_by", "").strip()
    log_count_filter = request.args.get("log_count", "").strip()
    log_count_op = request.args.get("log_count_op", "equal").strip()
    status_filter = request.args.get("status")
    if not status_filter:
        status_filter = "completed"
    else:
        status_filter = status_filter.strip()
    # Get lack_of_accuracy filter - convert to boolean for comparison
    lack_of_accuracy_filter = request.args.get("lack_of_accuracy", "").strip().lower()
    # Get tags filter
    tags_filter = request.args.get("tags", "").strip()

    # New range filter parameters for trip_time and log_count
    trip_time_min = request.args.get("trip_time_min", "").strip()
    trip_time_max = request.args.get("trip_time_max", "").strip()
    log_count_min = request.args.get("log_count_min", "").strip()
    log_count_max = request.args.get("log_count_max", "").strip()

    excel_path = os.path.join("data", "data.xlsx")
    excel_data = load_excel_data(excel_path)
    merged = []

    # New code: if start_date and end_date query parameters are provided, filter excel_data by the 'time' field
    start_date_param = request.args.get('start_date')
    end_date_param = request.args.get('end_date')
    if start_date_param and end_date_param:
        start_date_filter = None
        end_date_filter = None
        for fmt in ["%Y-%m-%d", "%d-%m-%Y"]:
            try:
                start_date_filter = datetime.strptime(start_date_param, fmt)
                end_date_filter = datetime.strptime(end_date_param, fmt)
                break
            except ValueError:
                continue
        if start_date_filter and end_date_filter:
            filtered_data = []
            for row in excel_data:
                if row.get('time'):
                    try:
                        row_time = row['time']
                        if isinstance(row_time, str):
                            row_time = datetime.strptime(row_time, "%Y-%m-%d %H:%M:%S")
                        # Compare only the date part
                        if start_date_filter.date() <= row_time.date() < end_date_filter.date():
                            filtered_data.append(row)
                    except Exception as e:
                        continue
            excel_data = filtered_data

    # Determine min and max date from the filtered excel_data
    all_times = []
    for row in excel_data:
        if row.get('time'):
            try:
                row_time = row['time']
                if isinstance(row_time, str):
                    row_time = datetime.strptime(row_time, "%Y-%m-%d %H:%M:%S")
                all_times.append(row_time)
            except Exception as e:
                continue
    min_date = min(all_times) if all_times else None
    max_date = max(all_times) if all_times else None

    # Basic Excel filters (except route_quality; we'll apply that later)
    if driver_filter:
        excel_data = [r for r in excel_data if str(r.get("UserName", "")).strip() == driver_filter]
    if trip_id_search:
        try:
            tid = int(trip_id_search)
            excel_data = [r for r in excel_data if r.get("tripId") == tid]
        except ValueError:
            pass
    if model_filter:
        excel_data = [r for r in excel_data if str(r.get("model", "")).strip() == model_filter]
    if ram_filter:
        excel_data = [r for r in excel_data if str(r.get("RAM", "")).strip() == ram_filter]
    if carrier_filter:
        new_list = []
        for row in excel_data:
            norm_car = normalize_carrier(row.get("carrier", ""))
            if norm_car == carrier_filter:
                new_list.append(row)
        excel_data = new_list

    # Merge with DB records
    excel_trip_ids = [r["tripId"] for r in excel_data if r.get("tripId")]
    
    # Apply tags filter if provided by modifying the database query
    if tags_filter:
        db_trips = session_local.query(Trip).filter(Trip.trip_id.in_(excel_trip_ids)).join(Trip.tags).filter(Tag.name.ilike('%' + tags_filter + '%')).all()
        # Get filtered trip IDs to filter excel data
        filtered_trip_ids = [trip.trip_id for trip in db_trips]
        excel_data = [r for r in excel_data if r.get("tripId") in filtered_trip_ids]
    else:
        db_trips = session_local.query(Trip).filter(Trip.trip_id.in_(excel_trip_ids)).all()
    
    db_map = {t.trip_id: t for t in db_trips}
    for row in excel_data:
        tdb = db_map.get(row["tripId"])
        if tdb:
            try:
                md = float(tdb.manual_distance)
            except:
                md = None
            try:
                cd = float(tdb.calculated_distance)
            except:
                cd = None
            row["route_quality"] = tdb.route_quality or ""
            row["manual_distance"] = md if md is not None else ""
            row["calculated_distance"] = cd if cd is not None else ""
            row["trip_time"] = tdb.trip_time if tdb.trip_time is not None else ""
            row["completed_by"] = tdb.completed_by if tdb.completed_by is not None else ""
            row["coordinate_count"] = tdb.coordinate_count if tdb.coordinate_count is not None else ""
            row["status"] = tdb.status if tdb.status is not None else ""
            row["lack_of_accuracy"] = tdb.lack_of_accuracy if tdb.lack_of_accuracy is not None else ""
            # Add distance analysis metrics
            row["short_segments_count"] = tdb.short_segments_count
            row["medium_segments_count"] = tdb.medium_segments_count
            row["long_segments_count"] = tdb.long_segments_count
            row["short_segments_distance"] = tdb.short_segments_distance
            row["medium_segments_distance"] = tdb.medium_segments_distance
            row["long_segments_distance"] = tdb.long_segments_distance
            row["max_segment_distance"] = tdb.max_segment_distance
            row["avg_segment_distance"] = tdb.avg_segment_distance
            row["trip_issues"] = ", ".join([tag.name for tag in tdb.tags]) if tdb.tags else ""
            row["tags"] = row["trip_issues"]
            if md and cd and md != 0:
                pct = (cd / md) * 100
                row["distance_percentage"] = f"{pct:.2f}%"
                var = abs(cd - md) / md * 100
                row["variance"] = var
            else:
                row["distance_percentage"] = "N/A"
                row["variance"] = None
        else:
            row["route_quality"] = ""
            row["manual_distance"] = ""
            row["calculated_distance"] = ""
            row["trip_time"] = ""
            row["completed_by"] = ""
            row["coordinate_count"] = ""
            row["status"] = ""
            row["lack_of_accuracy"] = ""
            # Initialize distance analysis metrics
            row["short_segments_count"] = None
            row["medium_segments_count"] = None
            row["long_segments_count"] = None
            row["short_segments_distance"] = None
            row["medium_segments_distance"] = None
            row["long_segments_distance"] = None
            row["max_segment_distance"] = None
            row["avg_segment_distance"] = None
            row["trip_issues"] = ""
            row["tags"] = ""
        merged.append(row)

    # Now apply route_quality filter after merging
    if route_quality_filter:
        rq_filter = route_quality_filter.lower().strip()
        if rq_filter == "not assigned":
            excel_data = [r for r in excel_data if str(r.get("route_quality", "")).strip() == ""]
        else:
            excel_data = [r for r in excel_data if str(r.get("route_quality", "")).strip().lower() == rq_filter]
    
    # Apply lack_of_accuracy filter after merging
    if lack_of_accuracy_filter:
        if lack_of_accuracy_filter in ['true', 'yes', '1']:
            # Filter for trips with lack_of_accuracy = True
            excel_data = [r for r in excel_data if r.get("lack_of_accuracy") is True]
        elif lack_of_accuracy_filter in ['false', 'no', '0']:
            # Filter for trips with lack_of_accuracy = False
            excel_data = [r for r in excel_data if r.get("lack_of_accuracy") is False]
    
    if variance_min is not None:
        excel_data = [r for r in excel_data if r.get("variance") is not None and r["variance"] >= variance_min]
    if variance_max is not None:
        excel_data = [r for r in excel_data if r.get("variance") is not None and r["variance"] <= variance_max]

    # Helper: Normalize operator strings
    def normalize_op(op):
        op = op.lower().strip()
        mapping = {
            "equal": "=",
            "equals": "=",
            "=": "=",
            "less than": "<",
            "more than": ">",
            "less than or equal": "<=",
            "less than or equal to": "<=",
            "more than or equal": ">=",
            "more than or equal to": ">="
        }
        return mapping.get(op, "=")

    def compare(value, op, threshold):
        op = normalize_op(op)
        if op == "=":
            return value == threshold
        elif op == "<":
            return value < threshold
        elif op == ">":
            return value > threshold
        elif op == "<=":
            return value <= threshold
        elif op == ">=":
            return value >= threshold
        return False

    # Apply new filters for trip_time: range filtering takes precedence over operator filtering
    if trip_time_min or trip_time_max:
        if trip_time_min:
            try:
                tt_min = float(trip_time_min)
                excel_data = [r for r in excel_data if r.get("trip_time") not in (None, "") and float(r.get("trip_time")) >= tt_min]
            except ValueError:
                pass
        if trip_time_max:
            try:
                tt_max = float(trip_time_max)
                excel_data = [r for r in excel_data if r.get("trip_time") not in (None, "") and float(r.get("trip_time")) <= tt_max]
            except ValueError:
                pass
    elif trip_time_filter:
        try:
            tt_value = float(trip_time_filter)
            excel_data = [r for r in excel_data if r.get("trip_time") not in (None, "") and compare(float(r.get("trip_time")), trip_time_op, tt_value)]
        except ValueError:
            pass

    if completed_by_filter:
        excel_data = [r for r in excel_data if r.get("completed_by") and str(r.get("completed_by")).strip().lower() == completed_by_filter.lower()]

    # Apply new filters for log_count: range filtering takes precedence over operator filtering
    if log_count_min or log_count_max:
        if log_count_min:
            try:
                lc_min = int(log_count_min)
                excel_data = [r for r in excel_data if r.get("coordinate_count") not in (None, "") and int(r.get("coordinate_count")) >= lc_min]
            except ValueError:
                pass
        if log_count_max:
            try:
                lc_max = int(log_count_max)
                excel_data = [r for r in excel_data if r.get("coordinate_count") not in (None, "") and int(r.get("coordinate_count")) <= lc_max]
            except ValueError:
                pass
    elif log_count_filter:
        try:
            lc_value = int(log_count_filter)
            excel_data = [r for r in excel_data if r.get("coordinate_count") not in (None, "") and compare(int(r.get("coordinate_count")), log_count_op, lc_value)]
        except ValueError:
            pass

    if status_filter:
        status_lower = status_filter.lower().strip()
        if status_lower in ("empty", "not assigned"):
            excel_data = [r for r in excel_data if not r.get("status") or str(r.get("status")).strip() == ""]
        else:
            excel_data = [r for r in excel_data if r.get("status") and str(r.get("status")).strip().lower() == status_lower]

    total_rows = len(excel_data)
    total_pages = (total_rows + page_size - 1) // page_size if total_rows else 1
    if page > total_pages and total_pages > 0:
        page = total_pages
    start = (page - 1) * page_size
    end = start + page_size
    page_data = excel_data[start:end]

    # Get all available tags for the dropdown
    all_tags = session_local.query(Tag).all()
    tags_for_dropdown = [tag.name for tag in all_tags]

    session_local.close()

    # For filter dropdowns: list drivers, carriers, and additional options from the Excel file
    all_excel = load_excel_data(excel_path)
    statuses = sorted(set(r.get("status", "").strip() for r in all_excel if r.get("status") and r.get("status").strip()))
    completed_by_options = sorted(set(r.get("completed_by", "").strip() for r in all_excel if r.get("completed_by") and r.get("completed_by").strip()))
    model_set = {}
    for r in all_excel:
        m = r.get("model", "").strip()
        device = r.get("Device Name", "").strip() if r.get("Device Name") else ""
        if m:
            display = m
            if device:
                display += " - " + device
            model_set[m] = display
    models_options = sorted(model_set.items(), key=lambda x: x[1])

    # Fallback: if the status or completed_by dropdowns are empty, query the database for distinct values.
    if not statuses:
        session_temp = db_session()
        statuses = sorted(set(row[0].strip() for row in session_temp.query(Trip.status).filter(Trip.status != None).distinct().all() if row[0] and row[0].strip()))
        session_temp.close()
    if not completed_by_options:
        session_temp = db_session()
        completed_by_options = sorted(set(row[0].strip() for row in session_temp.query(Trip.completed_by).filter(Trip.completed_by != None).distinct().all() if row[0] and row[0].strip()))
        session_temp.close()
    drivers = sorted({str(r.get("UserName", "")).strip() for r in all_excel if r.get("UserName")})
    carriers_for_dropdown = ["Vodafone", "Orange", "Etisalat", "We"]

    return render_template(
        "trips.html",
        driver_filter=driver_filter,
        trips=page_data,
        trip_id_search=trip_id_search,
        route_quality_filter=route_quality_filter,
        model_filter=model_filter,
        ram_filter=ram_filter,
        carrier_filter=carrier_filter,
        variance_min=variance_min if variance_min is not None else "",
        variance_max=variance_max if variance_max is not None else "",
        trip_time=trip_time_filter,
        trip_time_op=trip_time_op,
        completed_by=completed_by_filter,
        log_count=log_count_filter,
        log_count_op=log_count_op,
        status=status_filter,
        lack_of_accuracy_filter=lack_of_accuracy_filter,
        tags_filter=tags_filter,
        total_rows=total_rows,
        page=page,
        total_pages=total_pages,
        page_size=page_size,
        min_date=min_date,
        max_date=max_date,
        drivers=drivers,
        carriers_for_dropdown=carriers_for_dropdown,
        statuses=statuses,
        completed_by_options=completed_by_options,
        models_options=models_options,
        tags_for_dropdown=tags_for_dropdown
    )









@app.route("/trip/<int:trip_id>")
def trip_detail(trip_id):
    """
    Show detail page for a single trip, merges with DB.
    """
    session_local = db_session()
<<<<<<< HEAD
    db_trip, update_status = update_trip_db(trip_id)
    
    # Ensure update_status has all required keys even if there was an error
    if "error" in update_status:
        update_status = {
            "needed_update": False,
            "record_exists": True if db_trip else False,
            "updated_fields": [],
            "reason_for_update": ["Error: " + update_status.get("error", "Unknown error")],
            "error": update_status["error"]
        }
    
=======
    db_trip = update_trip_db(trip_id)
>>>>>>> f39f24b6
    if db_trip and db_trip.status and db_trip.status.lower() == "completed":
        api_data = None
    else:
        api_data = fetch_trip_from_api(trip_id)
    trip_attributes = {}
    if api_data and "data" in api_data:
        trip_attributes = api_data["data"]["attributes"]

    excel_path = os.path.join("data", "data.xlsx")
    excel_data = load_excel_data(excel_path)
    excel_trip_data = None
    for row in excel_data:
        if row.get("tripId") == trip_id:
            excel_trip_data = row
            break

    distance_verification = "N/A"
    trip_insight = ""
    distance_percentage = "N/A"
    if db_trip:
        try:
            md = float(db_trip.manual_distance)
        except (TypeError, ValueError):
            md = None
        try:
            cd = float(db_trip.calculated_distance)
        except (TypeError, ValueError):
            cd = None
        if md is not None and cd is not None:
            lower_bound = md * 0.8
            upper_bound = md * 1.2
            if lower_bound <= cd <= upper_bound:
                distance_verification = "Calculated distance is true"
                trip_insight = "Trip data is consistent."
            else:
                distance_verification = "Manual distance is true"
                trip_insight = "Trip data is inconsistent."
            if md != 0:
                distance_percentage = f"{(cd / md * 100):.2f}%"
        else:
            distance_verification = "N/A"
            trip_insight = "N/A"
            distance_percentage = "N/A"

    session_local.close()
    return render_template(
        "trip_detail.html",
        db_trip=db_trip,
        trip_attributes=trip_attributes,
        excel_trip_data=excel_trip_data,
        distance_verification=distance_verification,
        trip_insight=trip_insight,
        distance_percentage=distance_percentage,
        update_status=update_status
    )

@app.route("/update_route_quality", methods=["POST"])
def update_route_quality():
    """
    AJAX endpoint to update route_quality for a given trip_id.
    """
    session_local = db_session()
    data = request.get_json()
    trip_id = data.get("trip_id")
    quality = data.get("route_quality")
    db_trip = session_local.query(Trip).filter_by(trip_id=trip_id).first()
    if not db_trip:
        db_trip = Trip(
            trip_id=trip_id,
            route_quality=quality,
            status="",
            manual_distance=None,
            calculated_distance=None
        )
        session_local.add(db_trip)
    else:
        db_trip.route_quality = quality
    session_local.commit()
    session_local.close()
    return jsonify({"status": "success", "message": "Route quality updated."}), 200

@app.route("/update_trip_tags", methods=["POST"])
def update_trip_tags():
    session_local = db_session()
    data = request.get_json()
    trip_id = data.get("trip_id")
    tags_list = data.get("tags", [])
    if not trip_id:
        session_local.close()
        return jsonify({"status": "error", "message": "trip_id is required"}), 400
    trip = session_local.query(Trip).filter_by(trip_id=trip_id).first()
    if not trip:
        session_local.close()
        return jsonify({"status": "error", "message": "Trip not found"}), 404
    # Clear existing tags
    trip.tags = []
    updated_tags = []
    for tag_name in tags_list:
        tag = session_local.query(Tag).filter_by(name=tag_name).first()
        if not tag:
            tag = Tag(name=tag_name)
            session_local.add(tag)
            session_local.flush()
        trip.tags.append(tag)
        updated_tags.append(tag.name)
    session_local.commit()
    session_local.close()
    return jsonify({"status": "success", "tags": updated_tags}), 200

@app.route("/get_tags", methods=["GET"])
def get_tags():
    session_local = db_session()
    tags = session_local.query(Tag).all()
    data = [{"id": tag.id, "name": tag.name} for tag in tags]
    session_local.close()
    return jsonify({"status": "success", "tags": data}), 200

@app.route("/create_tag", methods=["POST"])
def create_tag():
    session_local = db_session()
    data = request.get_json()
    tag_name = data.get("name")
    if not tag_name:
        session_local.close()
        return jsonify({"status": "error", "message": "Tag name is required"}), 400
    existing = session_local.query(Tag).filter_by(name=tag_name).first()
    if existing:
        session_local.close()
        return jsonify({"status": "error", "message": "Tag already exists"}), 400
    tag = Tag(name=tag_name)
    session_local.add(tag)
    session_local.commit()
    session_local.refresh(tag)
    session_local.close()
    return jsonify({"status": "success", "tag": {"id": tag.id, "name": tag.name}}), 200

@app.route("/trip_insights")
def trip_insights():
    """
    Shows route quality counts, distance averages, distance consistency, and additional dashboards:
      - Average Trip Duration vs Trip Quality
      - Completed By vs Trip Quality
      - Average Logs Count vs Trip Quality
      - App Version vs Trip Quality
    Respects the data_scope from session so it matches the user's choice (all data or excel-only).
    """
    session_local = db_session()

    data_scope = flask_session.get("data_scope", "all")

    # If excel-only, limit to those trip IDs in data.xlsx
    excel_path = os.path.join("data", "data.xlsx")
    excel_data = load_excel_data(excel_path)
    excel_trip_ids = [r["tripId"] for r in excel_data if r.get("tripId")]

    if data_scope == "excel":
        trips_db = session_local.query(Trip).filter(Trip.trip_id.in_(excel_trip_ids)).all()
    else:
        trips_db = session_local.query(Trip).all()

    quality_counts = {
        "No Logs Trips": 0,
        "Trip Points Only Exist": 0,
        "Low": 0,
        "Moderate": 0,
        "High": 0,
        "": 0
    }
    total_manual = 0
    total_calculated = 0
    count_manual = 0
    count_calculated = 0
    consistent = 0
    inconsistent = 0

    for trip in trips_db:
        q = trip.route_quality if trip.route_quality else ""
        quality_counts[q] = quality_counts.get(q, 0) + 1
        try:
            md = float(trip.manual_distance)
            cd = float(trip.calculated_distance)
            total_manual += md
            total_calculated += cd
            count_manual += 1
            count_calculated += 1
            if md != 0 and abs(cd - md) / md <= 0.2:
                consistent += 1
            else:
                inconsistent += 1
        except:
            pass

    avg_manual = total_manual / count_manual if count_manual else 0
    avg_calculated = total_calculated / count_calculated if count_calculated else 0

    excel_map = {r['tripId']: r for r in excel_data if r.get('tripId')}
    device_specs = defaultdict(lambda: defaultdict(list))
    for trip in trips_db:
        trip_id = trip.trip_id
        quality = trip.route_quality if trip.route_quality else "Unknown"
        if trip_id in excel_map:
            row = excel_map[trip_id]
            device_specs[quality]['model'].append(row.get('model', 'Unknown'))
            device_specs[quality]['android'].append(row.get('Android Version', 'Unknown'))
            device_specs[quality]['manufacturer'].append(row.get('manufacturer', 'Unknown'))
            device_specs[quality]['ram'].append(row.get('RAM', 'Unknown'))
    automatic_insights = {}
    for quality, specs in device_specs.items():
        model_counter = Counter(specs['model'])
        android_counter = Counter(specs['android'])
        manufacturer_counter = Counter(specs['manufacturer'])
        ram_counter = Counter(specs['ram'])
        most_common_model = model_counter.most_common(1)[0][0] if model_counter else 'N/A'
        most_common_android = android_counter.most_common(1)[0][0] if android_counter else 'N/A'
        most_common_manufacturer = manufacturer_counter.most_common(1)[0][0] if manufacturer_counter else 'N/A'
        most_common_ram = ram_counter.most_common(1)[0][0] if ram_counter else 'N/A'
        insight = f"For trips with quality '{quality}', most devices are {most_common_manufacturer} {most_common_model} (Android {most_common_android}, RAM {most_common_ram})."
        if quality.lower() == 'high':
            insight += " This suggests that high quality trips are associated with robust mobile specs, contributing to accurate tracking."
        elif quality.lower() == 'low':
            insight += " This might indicate that lower quality trips could be influenced by devices with suboptimal specifications."
        automatic_insights[quality] = insight

    # New Aggregation: Lack of Accuracy vs Trip Quality
    accuracy_data = {}
    for trip in trips_db:
        quality = trip.route_quality if trip.route_quality else "Unspecified"
        if quality not in accuracy_data:
            accuracy_data[quality] = {"count": 0, "lack_count": 0}
        accuracy_data[quality]["count"] += 1
        if trip.lack_of_accuracy:
            accuracy_data[quality]["lack_count"] += 1
    accuracy_percentages = {}
    for quality, data in accuracy_data.items():
        count = data["count"]
        lack = data["lack_count"]
        percentage = round((lack / count) * 100, 2) if count > 0 else 0
        accuracy_percentages[quality] = percentage

    # --- New Dashboard Aggregations ---
    # 1. Average Trip Duration vs Trip Quality
    trip_duration_sum = {}
    trip_duration_count = {}
    for trip in trips_db:
        quality = trip.route_quality if trip.route_quality else "Unspecified"
        if trip.trip_time is not None and trip.trip_time != "":
            trip_duration_sum[quality] = trip_duration_sum.get(quality, 0) + float(trip.trip_time)
            trip_duration_count[quality] = trip_duration_count.get(quality, 0) + 1
    avg_trip_duration_quality = {}
    for quality in trip_duration_sum:
        avg_trip_duration_quality[quality] = trip_duration_sum[quality] / trip_duration_count[quality]

    # 2. Completed By vs Trip Quality
    completed_by_quality = {}
    for trip in trips_db:
        quality = trip.route_quality if trip.route_quality else "Unspecified"
        comp = trip.completed_by if trip.completed_by else "Unknown"
        if quality not in completed_by_quality:
            completed_by_quality[quality] = {}
        completed_by_quality[quality][comp] = completed_by_quality[quality].get(comp, 0) + 1

    # 3. Average Logs Count vs Trip Quality
    logs_sum = {}
    logs_count = {}
    for trip in trips_db:
        quality = trip.route_quality if trip.route_quality else "Unspecified"
        if trip.coordinate_count is not None and trip.coordinate_count != "":
            logs_sum[quality] = logs_sum.get(quality, 0) + int(trip.coordinate_count)
            logs_count[quality] = logs_count.get(quality, 0) + 1
    avg_logs_count_quality = {}
    for quality in logs_sum:
        avg_logs_count_quality[quality] = logs_sum[quality] / logs_count[quality]

    # 4. App Version vs Trip Quality
    app_version_quality = {}
    for trip in trips_db:
        row = excel_map.get(trip.trip_id)
        if row:
            app_ver = row.get("app_version", "Unknown")
        else:
            app_ver = "Unknown"
        quality = trip.route_quality if trip.route_quality else "Unspecified"
        if app_ver not in app_version_quality:
            app_version_quality[app_ver] = {}
        app_version_quality[app_ver][quality] = app_version_quality[app_ver].get(quality, 0) + 1

    # --- End New Dashboard Aggregations ---

    # Existing aggregations below...
    quality_drilldown = {}
    for quality, specs in device_specs.items():
        quality_drilldown[quality] = {
            'model': dict(Counter(specs['model'])),
            'android': dict(Counter(specs['android'])),
            'manufacturer': dict(Counter(specs['manufacturer'])),
            'ram': dict(Counter(specs['ram']))
        }

    allowed_ram_str = ["2GB", "3GB", "4GB", "6GB", "8GB", "12GB", "16GB"]
    ram_quality_counts = {ram: {} for ram in allowed_ram_str}
    import re
    for trip in trips_db:
        row = excel_map.get(trip.trip_id)
        if row:
            ram_str = row.get("RAM", "")
            match = re.search(r'(\d+(?:\.\d+)?)', str(ram_str))
            if match:
                ram_value = float(match.group(1))
                try:
                    ram_int = int(round(ram_value))
                except:
                    continue
                nearest = min([2, 3, 4, 6, 8, 12, 16], key=lambda v: abs(v - ram_int))
                ram_label = f"{nearest}GB"
                quality_val = trip.route_quality if trip.route_quality in ["High", "Moderate", "Low", "No Logs Trips", "Trip Points Only Exist"] else "Empty"
                if quality_val not in ram_quality_counts[ram_label]:
                    ram_quality_counts[ram_label][quality_val] = 0
                ram_quality_counts[ram_label][quality_val] += 1

    sensor_cols = ["Fingerprint Sensor", "Accelerometer", "Gyro",
                   "Proximity Sensor", "Compass", "Barometer",
                   "Background Task Killing Tendency"]
    sensor_stats = {}
    for sensor in sensor_cols:
        sensor_stats[sensor] = {}
    for trip in trips_db:
        quality_val = trip.route_quality if trip.route_quality else "Unspecified"
        row = excel_map.get(trip.trip_id)
        if row:
            for sensor in sensor_cols:
                value = row.get(sensor, "")
                present = False
                if isinstance(value, str) and value.lower() == "true":
                    present = True
                elif value is True:
                    present = True
                if quality_val not in sensor_stats[sensor]:
                    sensor_stats[sensor][quality_val] = {"present": 0, "total": 0}
                sensor_stats[sensor][quality_val]["total"] += 1
                if present:
                    sensor_stats[sensor][quality_val]["present"] += 1

    quality_by_os = {}
    for trip in trips_db:
        row = excel_map.get(trip.trip_id)
        if row:
            os_ver = row.get("Android Version", "Unknown")
            q = trip.route_quality if trip.route_quality else "Unspecified"
            if os_ver not in quality_by_os:
                quality_by_os[os_ver] = {}
            quality_by_os[os_ver][q] = quality_by_os[os_ver].get(q, 0) + 1

    manufacturer_quality = {}
    for trip in trips_db:
        row = excel_map.get(trip.trip_id)
        if row:
            manu = row.get("manufacturer", "Unknown")
            q = trip.route_quality if trip.route_quality else "Unspecified"
            if manu not in manufacturer_quality:
                manufacturer_quality[manu] = {}
            manufacturer_quality[manu][q] = manufacturer_quality[manu].get(q, 0) + 1

    carrier_quality = {}
    for trip in trips_db:
        row = excel_map.get(trip.trip_id)
        if row:
            carrier_val = normalize_carrier(row.get("carrier", "Unknown"))
            q = trip.route_quality if trip.route_quality else "Unspecified"
            if carrier_val not in carrier_quality:
                carrier_quality[carrier_val] = {}
            carrier_quality[carrier_val][q] = carrier_quality[carrier_val].get(q, 0) + 1

    time_series = {}
    for row in excel_data:
        try:
            time_str = row.get("time", "")
            if time_str:
                dt = datetime.strptime(time_str, "%Y-%m-%d %H:%M:%S")
                date_str = dt.strftime("%Y-%m-%d")
                q = row.get("route_quality", "Unspecified")
                if date_str not in time_series:
                    time_series[date_str] = {}
                time_series[date_str][q] = time_series[date_str].get(q, 0) + 1
        except:
            continue

    session_local.close()
    return render_template(
        "trip_insights.html",
        quality_counts=quality_counts,
        avg_manual=avg_manual,
        avg_calculated=avg_calculated,
        consistent=consistent,
        inconsistent=inconsistent,
        automatic_insights=automatic_insights,
        quality_drilldown=quality_drilldown,
        ram_quality_counts=ram_quality_counts,
        sensor_stats=sensor_stats,
        quality_by_os=quality_by_os,
        manufacturer_quality=manufacturer_quality,
        carrier_quality=carrier_quality,
        time_series=time_series,
        avg_trip_duration_quality=avg_trip_duration_quality,
        completed_by_quality=completed_by_quality,
        avg_logs_count_quality=avg_logs_count_quality,
        app_version_quality=app_version_quality,
        accuracy_data=accuracy_percentages
    )




@app.route("/save_filter", methods=["POST"])
def save_filter():
    """
    Store current filter parameters in session under a filter name.
    """
    filter_name = request.form.get("filter_name")
    filters = {
        "trip_id": request.form.get("trip_id"),
        "route_quality": request.form.get("route_quality"),
        "model": request.form.get("model"),
        "ram": request.form.get("ram"),
        "carrier": request.form.get("carrier"),
        "variance_min": request.form.get("variance_min"),
        "variance_max": request.form.get("variance_max"),
        "driver": request.form.get("driver")
    }
    if filter_name:
        saved = flask_session.get("saved_filters", {})
        saved[filter_name] = filters
        flask_session["saved_filters"] = saved
        flash(f"Filter '{filter_name}' saved.", "success")
    else:
        flash("Please provide a filter name.", "danger")
    return redirect(url_for("trips"))

@app.route("/apply_filter/<filter_name>")
def apply_filter(filter_name):
    """
    Apply a saved filter by redirecting to /trips with the saved query params.
    """
    saved = flask_session.get("saved_filters", {})
    filters = saved.get(filter_name)
    if filters:
        qs = "&".join(f"{key}={value}" for key, value in filters.items() if value)
        return redirect(url_for("trips") + "?" + qs)
    else:
        flash("Saved filter not found.", "danger")
        return redirect(url_for("trips"))

@app.route('/update_date_range', methods=['POST'])
def update_date_range():
    start_date = request.form.get('start_date')
    end_date = request.form.get('end_date')
    if not start_date or not end_date:
        return jsonify({'error': 'Both start_date and end_date are required.'}), 400

    # Backup existing consolidated data
    data_file = 'data/data.xlsx'
    backup_dir = 'data/backup'
    if os.path.exists(data_file):
        if not os.path.exists(backup_dir):
            os.makedirs(backup_dir)
        backup_file = os.path.join(backup_dir, f"data_{start_date}_{end_date}.xlsx")
        try:
            shutil.move(data_file, backup_file)
        except Exception as e:
            return jsonify({'error': 'Failed to backup data file: ' + str(e)}), 500

    # Run exportmix.py with new dates
    try:
        subprocess.check_call(['python3', 'exportmix.py', '--start-date', start_date, '--end-date', end_date])
    except subprocess.CalledProcessError as e:
        return jsonify({'error': 'Failed to export data: ' + str(e)}), 500

    # Run consolidatemixpanel.py
    try:
        subprocess.check_call(['python3', 'consolidatemixpanel.py'])
    except subprocess.CalledProcessError as e:
        return jsonify({'error': 'Failed to consolidate data: ' + str(e)}), 500

    return jsonify({'message': 'Data updated successfully.'})

@app.route("/update_db_async", methods=["POST"])
def update_db_async():
    job_id = str(uuid.uuid4())
    update_jobs[job_id] = {
        "status": "processing", 
        "total": 0, 
        "completed": 0, 
        "updated": 0,
        "skipped": 0,
        "errors": 0, 
        "created": 0,
        "updated_fields": Counter(),
        "reasons": Counter()
    }
    threading.Thread(target=process_update_db_async, args=(job_id,)).start()
    return jsonify({"job_id": job_id})

def process_update_db_async(job_id):
    try:
        excel_path = os.path.join("data", "data.xlsx")
        excel_data = load_excel_data(excel_path)
        trips_to_update = [row.get("tripId") for row in excel_data if row.get("tripId")]
        update_jobs[job_id]["total"] = len(trips_to_update)
        
        # Process trips using ThreadPoolExecutor
        futures_to_trips = {}
        with ThreadPoolExecutor(max_workers=40) as executor:
            # Submit jobs to the executor
            for trip_id in trips_to_update:
                # Use force_update=False to skip complete records
                future = executor.submit(update_trip_db, trip_id, False)
                futures_to_trips[future] = trip_id
            
            # Process results as they complete
            for future in as_completed(futures_to_trips):
                trip_id = futures_to_trips[future]
                try:
                    db_trip, update_status = future.result()
                    
                    # Track statistics similar to update_db route
                    if "error" in update_status:
                        update_jobs[job_id]["errors"] += 1
                    elif not update_status["record_exists"]:
                        update_jobs[job_id]["created"] += 1
                        update_jobs[job_id]["updated"] += 1
                    elif update_status["updated_fields"]:
                        update_jobs[job_id]["updated"] += 1
                        # Count which fields were updated
                        for field in update_status["updated_fields"]:
                            update_jobs[job_id]["updated_fields"][field] = update_jobs[job_id]["updated_fields"].get(field, 0) + 1
                    else:
                        update_jobs[job_id]["skipped"] += 1
                        
                    # Track reasons for updates
                    for reason in update_status.get("reason_for_update", []):
                        update_jobs[job_id]["reasons"][reason] = update_jobs[job_id]["reasons"].get(reason, 0) + 1
                        
                except Exception as e:
                    print(f"Error processing trip {trip_id}: {e}")
                    update_jobs[job_id]["errors"] += 1
                
                update_jobs[job_id]["completed"] += 1
                
        update_jobs[job_id]["status"] = "completed"
        
        # Prepare summary message
        if update_jobs[job_id]["updated"] > 0:
            most_updated_fields = sorted(update_jobs[job_id]["updated_fields"].items(), 
                                         key=lambda x: x[1], reverse=True)[:3]
            update_jobs[job_id]["summary_fields"] = [f"{field} ({count})" for field, count in most_updated_fields]
            
            most_common_reasons = sorted(update_jobs[job_id]["reasons"].items(), 
                                        key=lambda x: x[1], reverse=True)[:3]
            update_jobs[job_id]["summary_reasons"] = [f"{reason} ({count})" for reason, count in most_common_reasons]
        
    except Exception as e:
        update_jobs[job_id]["status"] = "error"
        update_jobs[job_id]["error_message"] = str(e)

@app.route("/update_all_db_async", methods=["POST"])
def update_all_db_async():
    job_id = str(uuid.uuid4())
    update_jobs[job_id] = {
        "status": "processing", 
        "total": 0, 
        "completed": 0, 
        "updated": 0,
        "skipped": 0,
        "errors": 0, 
        "created": 0,
        "updated_fields": Counter(),
        "reasons": Counter()
    }
    threading.Thread(target=process_update_all_db_async, args=(job_id,)).start()
    return jsonify({"job_id": job_id})

def process_update_all_db_async(job_id):
    try:
<<<<<<< HEAD
        # Load trip IDs from Excel instead of getting all trips from DB
        excel_path = os.path.join("data", "data.xlsx")
        excel_data = load_excel_data(excel_path)
        trips_to_update = [row.get("tripId") for row in excel_data if row.get("tripId")]
=======
        session_local = db_session()
        trips_in_db = session_local.query(Trip).all()
        trips_to_update = [trip.trip_id for trip in trips_in_db]
>>>>>>> f39f24b6
        update_jobs[job_id]["total"] = len(trips_to_update)
        
        # Process trips using ThreadPoolExecutor
        futures_to_trips = {}
        with ThreadPoolExecutor(max_workers=40) as executor:
            # Submit jobs to the executor
            for trip_id in trips_to_update:
                # Use force_update=True for full update from API
                future = executor.submit(update_trip_db, trip_id, True)
                futures_to_trips[future] = trip_id
            
            # Process results as they complete
            for future in as_completed(futures_to_trips):
                trip_id = futures_to_trips[future]
                try:
                    db_trip, update_status = future.result()
                    
                    # Track statistics
                    if "error" in update_status:
                        update_jobs[job_id]["errors"] += 1
                    elif not update_status["record_exists"]:
                        update_jobs[job_id]["created"] += 1
                        update_jobs[job_id]["updated"] += 1
                    elif update_status["updated_fields"]:
                        update_jobs[job_id]["updated"] += 1
                        # Count which fields were updated
                        for field in update_status["updated_fields"]:
                            update_jobs[job_id]["updated_fields"][field] = update_jobs[job_id]["updated_fields"].get(field, 0) + 1
                    else:
                        update_jobs[job_id]["skipped"] += 1
                        
                    # Track reasons for updates
                    for reason in update_status.get("reason_for_update", []):
                        update_jobs[job_id]["reasons"][reason] = update_jobs[job_id]["reasons"].get(reason, 0) + 1
                        
                except Exception as e:
                    print(f"Error processing trip {trip_id}: {e}")
                    update_jobs[job_id]["errors"] += 1
                
                update_jobs[job_id]["completed"] += 1
                
        update_jobs[job_id]["status"] = "completed"
        
        # Prepare summary message
        if update_jobs[job_id]["updated"] > 0:
            most_updated_fields = sorted(update_jobs[job_id]["updated_fields"].items(), 
                                         key=lambda x: x[1], reverse=True)[:3]
            update_jobs[job_id]["summary_fields"] = [f"{field} ({count})" for field, count in most_updated_fields]
            
            # Add reasons summary like in process_update_db_async
            most_common_reasons = sorted(update_jobs[job_id]["reasons"].items(), 
                                        key=lambda x: x[1], reverse=True)[:3]
            update_jobs[job_id]["summary_reasons"] = [f"{reason} ({count})" for reason, count in most_common_reasons]
        
    except Exception as e:
        update_jobs[job_id]["status"] = "error"
        update_jobs[job_id]["error_message"] = str(e)

@app.route("/update_progress", methods=["GET"])
def update_progress():
    job_id = request.args.get("job_id")
    if job_id in update_jobs:
        job = update_jobs[job_id]
        total = job.get("total", 0)
        completed = job.get("completed", 0)
        updated = job.get("updated", 0)
        skipped = job.get("skipped", 0)
        percent = (completed / total * 100) if total > 0 else 0
        
        response = {
            "status": job["status"], 
            "total": total, 
            "completed": completed, 
            "percent": percent,
            "updated": updated,
            "skipped": skipped,
            "errors": job.get("errors", 0),
            "created": job.get("created", 0)
        }
        
        # Add summary information if available
        if job["status"] == "completed":
            if "summary_fields" in job:
                response["summary_fields"] = job["summary_fields"]
            if "summary_reasons" in job:
                response["summary_reasons"] = job["summary_reasons"]
            
        return jsonify(response)
    else:
        return jsonify({"error": "Job not found"}), 404

# New endpoint to proxy trip coordinates with proper authentication
@app.route('/trip_coordinates/<int:trip_id>')
def trip_coordinates(trip_id):
    url = f"{BASE_API_URL}/trips/{trip_id}/coordinates"
    # Try to get primary token
    token = fetch_api_token() or API_TOKEN
    headers = {
        "Authorization": f"Bearer {token}",
        "Content-Type": "application/json"
    }
    resp = requests.get(url, headers=headers)
    # If unauthorized, try alternative token
    if resp.status_code == 401:
        alt_token = fetch_api_token_alternative()
        if alt_token:
            headers["Authorization"] = f"Bearer {alt_token}"
            resp = requests.get(url, headers=headers)
    try:
        resp.raise_for_status()
        return jsonify(resp.json())
    except Exception as e:
        app.logger.error(f"Error fetching coordinates for trip {trip_id}: {e}")
        return jsonify({"message": "Error fetching coordinates", "error": str(e)}), 500

@app.route("/delete_tag", methods=["POST"])
def delete_tag():
    data = request.get_json()
    tag_name = data.get("name")
    if not tag_name:
        return jsonify(status="error", message="Tag name is required"), 400
    tag = db_session.query(Tag).filter_by(name=tag_name).first()
    if not tag:
        return jsonify(status="error", message="Tag not found"), 404
    # Remove tag from all associated trips
    for trip in list(tag.trips):
        trip.tags.remove(tag)
    db_session.delete(tag)
    db_session.commit()
    return jsonify(status="success", message="Tag deleted successfully")

if __name__ == "__main__":
    app.run(debug=True, host="0.0.0.0", port=5000)<|MERGE_RESOLUTION|>--- conflicted
+++ resolved
@@ -35,7 +35,6 @@
 executor = ThreadPoolExecutor(max_workers=40)
 app.secret_key = "your_secret_key"  # for flashing and session
 
-<<<<<<< HEAD
 # Helper function for calculating haversine distance between two coordinates
 def haversine_distance(coord1, coord2):
     """
@@ -136,8 +135,7 @@
         "avg_segment_distance": round(avg_segment_distance, 2)
     }
 
-=======
->>>>>>> f39f24b6
+
 # --- Begin Migration to update schema with new columns ---
 def migrate_db():
     try:
@@ -725,7 +723,6 @@
 
     # Merge Excel data with DB records (this will update/overwrite the route_quality field)
     excel_trip_ids = [row.get("tripId") for row in excel_data if row.get("tripId")]
-<<<<<<< HEAD
     
     # Apply tags filter if provided by modifying the database query
     if filters["tags"]:
@@ -742,14 +739,6 @@
             query = query.join(Trip.tags).filter(Tag.name.ilike('%' + trip_issues_filter + '%'))
         db_trips = query.all()
         db_trip_map = {trip.trip_id: trip for trip in db_trips}
-=======
-    trip_issues_filter = filters.get("trip_issues", "")
-    query = db_session.query(Trip).filter(Trip.trip_id.in_(excel_trip_ids))
-    if trip_issues_filter:
-        query = query.join(Trip.tags).filter(Tag.name.ilike('%' + trip_issues_filter + '%'))
-    db_trips = query.all()
-    db_trip_map = {trip.trip_id: trip for trip in db_trips}
->>>>>>> f39f24b6
 
     for row in excel_data:
         trip_id = row.get("tripId")
@@ -1552,7 +1541,6 @@
     Show detail page for a single trip, merges with DB.
     """
     session_local = db_session()
-<<<<<<< HEAD
     db_trip, update_status = update_trip_db(trip_id)
     
     # Ensure update_status has all required keys even if there was an error
@@ -1565,9 +1553,7 @@
             "error": update_status["error"]
         }
     
-=======
-    db_trip = update_trip_db(trip_id)
->>>>>>> f39f24b6
+
     if db_trip and db_trip.status and db_trip.status.lower() == "completed":
         api_data = None
     else:
@@ -2150,16 +2136,10 @@
 
 def process_update_all_db_async(job_id):
     try:
-<<<<<<< HEAD
         # Load trip IDs from Excel instead of getting all trips from DB
         excel_path = os.path.join("data", "data.xlsx")
         excel_data = load_excel_data(excel_path)
         trips_to_update = [row.get("tripId") for row in excel_data if row.get("tripId")]
-=======
-        session_local = db_session()
-        trips_in_db = session_local.query(Trip).all()
-        trips_to_update = [trip.trip_id for trip in trips_in_db]
->>>>>>> f39f24b6
         update_jobs[job_id]["total"] = len(trips_to_update)
         
         # Process trips using ThreadPoolExecutor
