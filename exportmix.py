#!/usr/bin/env python
import argparse
import requests
import pandas as pd
import json
import os
import concurrent.futures

# Configuration
API_SECRET = '725fc2ea9f36a4b3aec9dcbf1b56556d'
EVENT_NAME = "trip_details_route"

def export_data(start_date, end_date, output_file='mixpanel_export.xlsx', event_name=EVENT_NAME):
    """
    Export data from Mixpanel for a specific date range.
    
    Args:
        start_date: Start date in YYYY-MM-DD format
        end_date: End date in YYYY-MM-DD format
        output_file: Path to save the exported data
        event_name: Name of the event to export data for
        
    Returns:
        bool: True if successful, False otherwise
    """
<<<<<<< HEAD
=======
    # Check if file already exists (caching)
    if os.path.exists(output_file):
        print(f"Using cached data from {output_file}")
        return True
    
>>>>>>> 2b4e5292
    # Create parent directory if it doesn't exist
    os.makedirs(os.path.dirname(os.path.abspath(output_file)), exist_ok=True)
    
    # Mixpanel Export API endpoint
    url = "https://data.mixpanel.com/api/2.0/export/"

    # Query parameters for the API request
    params = {
        'from_date': start_date,
        'to_date': end_date,
        'event': f'["{event_name}"]'
    }

    # Headers: specify that we accept JSON
    headers = {
        'Accept': 'application/json'
    }

    try:
        # Execute the GET request with HTTP Basic Authentication
        response = requests.get(url, auth=(API_SECRET, ''), params=params, headers=headers)

        if response.status_code != 200:
            print("Failed to export data:", response.status_code, response.text)
            return False
            
        records = []
        # Process each newline-delimited JSON record
        for line in response.text.strip().splitlines():
            if line:
                try:
                    record = json.loads(line)
                    # Flatten the JSON: take all keys from "properties" and add the "event" key if needed.
                    if 'properties' in record:
                        data = record['properties']
                        # Optionally include the event name
                        data['event'] = record.get('event', None)
                    else:
                        data = record
                    records.append(data)
                except json.JSONDecodeError:
                    print(f"Warning: Skipping invalid JSON line: {line[:100]}...")
        
        # Create a DataFrame with all records
        df = pd.DataFrame(records)
        
        if df.empty:
            print("Warning: No records found for the given date range")
            df = pd.DataFrame([{"warning": "No records found"}])
        
        # Adjust column headers: remove any leading '$' characters
        df.rename(columns=lambda x: str(x).lstrip('$') if isinstance(x, str) else x, inplace=True)
        
        # Convert the 'time' column from Unix timestamp (seconds) to human-readable dates if present
        if 'time' in df.columns:
            df['time'] = pd.to_datetime(df['time'], unit='s', errors='coerce')
        
        # Convert the 'mp_api_timestamp_ms' column from Unix timestamp in milliseconds to human-readable dates if present
        if 'mp_api_timestamp_ms' in df.columns:
            df['mp_api_timestamp_ms'] = pd.to_datetime(df['mp_api_timestamp_ms'], unit='ms', errors='coerce')
        
        # Save the entire DataFrame to an Excel file
        df.to_excel(output_file, index=False)
        print(f"Data successfully saved to {output_file}")
        return True
        
    except Exception as e:
        print(f"Error exporting data: {e}")
        return False 

def export_data_for_comparison(base_start_date, base_end_date, comp_start_date, comp_end_date, event_name=EVENT_NAME):
    """
    Export data from Mixpanel for two date ranges for comparison purposes.
    Creates a directory to store comparison data if it doesn't exist.
    
    Args:
        base_start_date: Base period start date in YYYY-MM-DD format
        base_end_date: Base period end date in YYYY-MM-DD format
        comp_start_date: Comparison period start date in YYYY-MM-DD format
        comp_end_date: Comparison period end date in YYYY-MM-DD format
        event_name: Name of the event to export data for
        
    Returns:
        tuple: (base_file_path, comparison_file_path) if successful, (None, None) otherwise
    """
    # Create comparison directory if it doesn't exist
    comparison_dir = os.path.join("data", "comparison")
    os.makedirs(comparison_dir, exist_ok=True)
    
    # Define file paths
    base_file = os.path.join(comparison_dir, f"base_{base_start_date}_to_{base_end_date}.xlsx")
    comp_file = os.path.join(comparison_dir, f"comparison_{comp_start_date}_to_{comp_end_date}.xlsx")
    
<<<<<<< HEAD
    # Use ThreadPoolExecutor to run exports in parallel
    with concurrent.futures.ThreadPoolExecutor(max_workers=2) as executor:
        base_future = executor.submit(export_data, base_start_date, base_end_date, base_file, event_name)
        comp_future = executor.submit(export_data, comp_start_date, comp_end_date, comp_file, event_name)
        
        # Check results
        base_success = base_future.result()
        comp_success = comp_future.result()
        
        if not base_success or not comp_success:
            print("Error exporting comparison data")
            return None, None
=======
    # Check if both files exist already (caching)
    base_exists = os.path.exists(base_file)
    comp_exists = os.path.exists(comp_file)
    
    # If both files exist, return them immediately
    if base_exists and comp_exists:
        print(f"Using cached comparison data for {base_start_date}-{base_end_date} and {comp_start_date}-{comp_end_date}")
        return base_file, comp_file
    
    # Use ThreadPoolExecutor to run only the needed exports in parallel
    with concurrent.futures.ThreadPoolExecutor(max_workers=2) as executor:
        futures = []
        
        # Only export if file doesn't exist
        if not base_exists:
            base_future = executor.submit(export_data, base_start_date, base_end_date, base_file, event_name)
            futures.append(("base", base_future))
        
        if not comp_exists:
            comp_future = executor.submit(export_data, comp_start_date, comp_end_date, comp_file, event_name)
            futures.append(("comp", comp_future))
        
        # Check results of any running futures
        for name, future in futures:
            success = future.result()
            if not success:
                print(f"Error exporting {name} data")
                return None, None
>>>>>>> 2b4e5292
    
    # Verify both files exist
    if os.path.exists(base_file) and os.path.exists(comp_file):
        return base_file, comp_file
    else:
        print("Error exporting comparison data: Files not found")
        return None, None

if __name__ == "__main__":
    parser = argparse.ArgumentParser(description="Export mixpanel data for a specified date range")
    parser.add_argument("--start-date", required=True, help="Start date in YYYY-MM-DD format")
    parser.add_argument("--end-date", required=True, help="End date in YYYY-MM-DD format")
    args = parser.parse_args()
    
    export_data(args.start_date, args.end_date)<|MERGE_RESOLUTION|>--- conflicted
+++ resolved
@@ -23,14 +23,6 @@
     Returns:
         bool: True if successful, False otherwise
     """
-<<<<<<< HEAD
-=======
-    # Check if file already exists (caching)
-    if os.path.exists(output_file):
-        print(f"Using cached data from {output_file}")
-        return True
-    
->>>>>>> 2b4e5292
     # Create parent directory if it doesn't exist
     os.makedirs(os.path.dirname(os.path.abspath(output_file)), exist_ok=True)
     
@@ -124,7 +116,6 @@
     base_file = os.path.join(comparison_dir, f"base_{base_start_date}_to_{base_end_date}.xlsx")
     comp_file = os.path.join(comparison_dir, f"comparison_{comp_start_date}_to_{comp_end_date}.xlsx")
     
-<<<<<<< HEAD
     # Use ThreadPoolExecutor to run exports in parallel
     with concurrent.futures.ThreadPoolExecutor(max_workers=2) as executor:
         base_future = executor.submit(export_data, base_start_date, base_end_date, base_file, event_name)
@@ -137,36 +128,7 @@
         if not base_success or not comp_success:
             print("Error exporting comparison data")
             return None, None
-=======
-    # Check if both files exist already (caching)
-    base_exists = os.path.exists(base_file)
-    comp_exists = os.path.exists(comp_file)
-    
-    # If both files exist, return them immediately
-    if base_exists and comp_exists:
-        print(f"Using cached comparison data for {base_start_date}-{base_end_date} and {comp_start_date}-{comp_end_date}")
-        return base_file, comp_file
-    
-    # Use ThreadPoolExecutor to run only the needed exports in parallel
-    with concurrent.futures.ThreadPoolExecutor(max_workers=2) as executor:
-        futures = []
-        
-        # Only export if file doesn't exist
-        if not base_exists:
-            base_future = executor.submit(export_data, base_start_date, base_end_date, base_file, event_name)
-            futures.append(("base", base_future))
-        
-        if not comp_exists:
-            comp_future = executor.submit(export_data, comp_start_date, comp_end_date, comp_file, event_name)
-            futures.append(("comp", comp_future))
-        
-        # Check results of any running futures
-        for name, future in futures:
-            success = future.result()
-            if not success:
-                print(f"Error exporting {name} data")
-                return None, None
->>>>>>> 2b4e5292
+
     
     # Verify both files exist
     if os.path.exists(base_file) and os.path.exists(comp_file):
