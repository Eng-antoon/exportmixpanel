{% extends "layout.html" %}
{% block content %}
<style>
  /* Ensure the table headers remain visible while scrolling horizontally */
  .table-container {
    width: 100%;
    overflow-x: auto;
  }
  .custom-table {
    min-width: 1800px;
    border-collapse: separate;
    border-spacing: 0;
  }
  .custom-table th,
  .custom-table td {
    white-space: nowrap;
    padding: 0.5rem;
    border: 1px solid #ddd;
  }
  /* Sticky header */
  .custom-table thead th {
    position: static;
    top: 0;
    background: #f8f9fa;
    z-index: 10;
  }
  /* Sticky first column (Trip ID) */
  .custom-table th:first-child,
  .custom-table td:first-child {
    position: static;
    left: 0;
    background: #f8f9fa;
    z-index: 11;
  }
</style>
<style>
  .modal {
    z-index: 1055 !important;
  }
  .modal-backdrop {
    z-index: 1050 !important;
  }

  .mt-4{
    
margin-left: 3%;
margin-right: 3%;
max-width: 100%;

  }

.container{
 width: 94%;
 }
</style>

<div class="card mb-4 animate__animated animate__fadeInUp" style="padding-left: 3%; padding-right: 3%;">
  <div class="card-body">
    <h2 class="card-title">Trips</h2>
    <form class="row g-3" method="GET" action="{{ url_for('trips') }}" id="filterForm">
      <div class="col-md-2">
        <input type="text" name="trip_id" class="form-control" placeholder="Trip ID" value="{{ trip_id_search }}" />
      </div>
      <div class="col-md-2">
        <select name="route_quality" class="form-select">
          <option value="">-- Route Quality --</option>
          <option value="Not Assigned" {% if route_quality_filter|lower == "not assigned" %}selected{% endif %}>Not Assigned</option>
          <option value="No Logs Trips" {% if route_quality_filter == "No Logs Trips" %}selected{% endif %}>No Logs Trips</option>
          <option value="Trip Points Only Exist" {% if route_quality_filter == "Trip Points Only Exist" %}selected{% endif %}>Trip Points Only Exist</option>
          <option value="Low" {% if route_quality_filter == "Low" %}selected{% endif %}>Low</option>
          <option value="Moderate" {% if route_quality_filter == "Moderate" %}selected{% endif %}>Moderate</option>
          <option value="High" {% if route_quality_filter == "High" %}selected{% endif %}>High</option>
        </select>
      </div>
      <!-- Expected Trip Quality Filter -->
<div class="col-md-2">
  <select name="expected_trip_quality" class="form-select">
    <option value="">-- Expected Trip Quality --</option>
    <option value="High Quality Trip" {% if expected_trip_quality_filter == "High Quality Trip" %}selected{% endif %}>High Quality Trip</option>
    <option value="Moderate Quality Trip" {% if expected_trip_quality_filter == "Moderate Quality Trip" %}selected{% endif %}>Moderate Quality Trip</option>
    <option value="Low Quality Trip" {% if expected_trip_quality_filter == "Low Quality Trip" %}selected{% endif %}>Low Quality Trip</option>
    <option value="No Logs Trip" {% if expected_trip_quality_filter == "No Logs Trip" %}selected{% endif %}>No Logs Trip</option>
    <option value="Trip Points Only Exist" {% if expected_trip_quality_filter == "Trip Points Only Exist" %}selected{% endif %}>Trip Points Only Exist</option>
  </select>
</div>

      <div class="col-md-2">
        <select name="model" class="form-select">
          <option value="">-- Model --</option>
          {% for key, display in models_options %}
            <option value="{{ key }}" {% if model_filter == key %}selected{% endif %}>{{ display }}</option>
          {% endfor %}
        </select>
      </div>
      <div class="col-md-2">
        <input type="text" name="ram" class="form-control" placeholder="RAM" value="{{ ram_filter }}" />
      </div>
      <div class="col-md-2">
        <select name="carrier" class="form-select">
          <option value="">-- Select Carrier --</option>
          {% for c in carriers_for_dropdown %}
          <option value="{{ c }}" {% if c == carrier_filter %}selected{% endif %}>{{ c }}</option>
          {% endfor %}
        </select>
      </div>
      <div class="col-md-2">
        <input type="text" name="variance_min" class="form-control" placeholder="Variance Min (%)" value="{{ variance_min }}" />
      </div>
      <div class="col-md-2">
        <input type="text" name="variance_max" class="form-control" placeholder="Variance Max (%)" value="{{ variance_max }}" />
      </div>
      <div class="col-md-2">
        <select name="driver" class="form-select">
          <option value="">-- Select Driver --</option>
          {% for d in drivers %}
          <option value="{{ d }}" {% if d == driver_filter %}selected{% endif %}>{{ d }}</option>
          {% endfor %}
        </select>
      </div>
      <!-- New Row: Trip Time Range -->
      <div class="col-md-2">
        <input type="text" name="trip_time_min" class="form-control" placeholder="Trip Time Min (h)" value="{{ request.args.get('trip_time_min','') }}" />
      </div>
      <div class="col-md-2">
        <input type="text" name="trip_time_max" class="form-control" placeholder="Trip Time Max (h)" value="{{ request.args.get('trip_time_max','') }}" />
      </div>
      <!-- Existing Trip Time Operator and Single Value Filter -->
      <div class="col-md-2">
        <select name="trip_time_op" class="form-select">
          <option value="equal" {% if request.args.get('trip_time_op','equal') == "equal" %}selected{% endif %}>equal</option>
          <option value="less than" {% if request.args.get('trip_time_op','equal') == "less than" %}selected{% endif %}>less than</option>
          <option value="more than" {% if request.args.get('trip_time_op','equal') == "more than" %}selected{% endif %}>more than</option>
          <option value="less than or equal" {% if request.args.get('trip_time_op','equal') == "less than or equal" %}selected{% endif %}>less than or equal</option>
          <option value="more than or equal" {% if request.args.get('trip_time_op','equal') == "more than or equal" %}selected{% endif %}>more than or equal</option>
        </select>
        <input type="text" name="trip_time" class="form-control" placeholder="Trip Time (h)" value="{{ request.args.get('trip_time','') }}" />
      </div>
      <div class="col-md-2">
        <select name="completed_by" class="form-select">
          <option value="">-- Completed By --</option>
          {% for cb in completed_by_options %}
            <option value="{{ cb }}" {% if request.args.get('completed_by','') == cb %}selected{% endif %}>{{ cb }}</option>
          {% endfor %}
        </select>
      </div>
      <!-- New Row: Log Count Range -->
      <div class="col-md-2">
        <input type="text" name="log_count_min" class="form-control" placeholder="Log Count Min" value="{{ request.args.get('log_count_min','') }}" />
      </div>
      <div class="col-md-2">
        <input type="text" name="log_count_max" class="form-control" placeholder="Log Count Max" value="{{ request.args.get('log_count_max','') }}" />
      </div>
      <!-- Existing Log Count Operator and Single Value Filter -->
      <div class="col-md-2">
        <select name="log_count_op" class="form-select">
          <option value="equal" {% if request.args.get('log_count_op','equal') == "equal" %}selected{% endif %}>equal</option>
          <option value="less than" {% if request.args.get('log_count_op','equal') == "less than" %}selected{% endif %}>less than</option>
          <option value="more than" {% if request.args.get('log_count_op','equal') == "more than" %}selected{% endif %}>more than</option>
          <option value="less than or equal" {% if request.args.get('log_count_op','equal') == "less than or equal" %}selected{% endif %}>less than or equal</option>
          <option value="more than or equal" {% if request.args.get('log_count_op','equal') == "more than or equal" %}selected{% endif %}>more than or equal</option>
        </select>
        <input type="text" name="log_count" class="form-control" placeholder="Log Count" value="{{ request.args.get('log_count','') }}" />
      </div>
      <div class="col-md-2">
        <select name="status" class="form-select">
          <option value="">-- Status --</option>
          {% for s in statuses %}
            <option value="{{ s }}" {% if request.args.get('status','completed') == s %}selected{% endif %}>{{ s }}</option>
          {% endfor %}
        </select>
      </div>
      <div class="col-md-2">
        <select name="lack_of_accuracy" class="form-select">
          <option value="">-- Accuracy Issues --</option>
          <option value="true" {% if request.args.get('lack_of_accuracy','') == 'true' %}selected{% endif %}>True</option>
          <option value="false" {% if request.args.get('lack_of_accuracy','') == 'false' %}selected{% endif %}>False</option>
        </select>
      </div>
      <div class="col-md-2">
        <select name="tags" class="form-select">
          <option value="">-- Filter by Tag --</option>
          {% for tag in tags_for_dropdown %}
            <option value="{{ tag }}" {% if request.args.get('tags','') == tag %}selected{% endif %}>{{ tag }}</option>
          {% endfor %}
        </select>
      </div>

      <!-- Begin Segment Analysis Filters -->
<div class="row">
  <!-- Medium Segments Count (1-5km) -->
  <div class="col-md-2">
    <label for="medium_segments">Medium Segments (1-5km)</label>
    <select name="medium_segments_op" class="form-select">
      <option value="equal" {% if request.args.get('medium_segments_op','equal') == "equal" %}selected{% endif %}>equal</option>
      <option value="less than" {% if request.args.get('medium_segments_op','equal') == "less than" %}selected{% endif %}>less than</option>
      <option value="more than" {% if request.args.get('medium_segments_op','equal') == "more than" %}selected{% endif %}>more than</option>
      <option value="less than or equal" {% if request.args.get('medium_segments_op','equal') == "less than or equal" %}selected{% endif %}>less than or equal</option>
      <option value="more than or equal" {% if request.args.get('medium_segments_op','equal') == "more than or equal" %}selected{% endif %}>more than or equal</option>
    </select>
    <input type="text" name="medium_segments" class="form-control" placeholder="Medium Segments" value="{{ request.args.get('medium_segments','') }}">
  </div>

  <!-- Long Segments Count (>5km) -->
  <div class="col-md-2">
    <label for="long_segments">Long Segments (>5km)</label>
    <select name="long_segments_op" class="form-select">
      <option value="equal" {% if request.args.get('long_segments_op','equal') == "equal" %}selected{% endif %}>equal</option>
      <option value="less than" {% if request.args.get('long_segments_op','equal') == "less than" %}selected{% endif %}>less than</option>
      <option value="more than" {% if request.args.get('long_segments_op','equal') == "more than" %}selected{% endif %}>more than</option>
      <option value="less than or equal" {% if request.args.get('long_segments_op','equal') == "less than or equal" %}selected{% endif %}>less than or equal</option>
      <option value="more than or equal" {% if request.args.get('long_segments_op','equal') == "more than or equal" %}selected{% endif %}>more than or equal</option>
    </select>
    <input type="text" name="long_segments" class="form-control" placeholder="Long Segments" value="{{ request.args.get('long_segments','') }}">
  </div>

  <!-- Short Dist Total -->
  <div class="col-md-2">
    <label for="short_dist_total">Short Dist Total</label>
    <select name="short_dist_total_op" class="form-select">
      <option value="equal" {% if request.args.get('short_dist_total_op','equal') == "equal" %}selected{% endif %}>equal</option>
      <option value="less than" {% if request.args.get('short_dist_total_op','equal') == "less than" %}selected{% endif %}>less than</option>
      <option value="more than" {% if request.args.get('short_dist_total_op','equal') == "more than" %}selected{% endif %}>more than</option>
      <option value="less than or equal" {% if request.args.get('short_dist_total_op','equal') == "less than or equal" %}selected{% endif %}>less than or equal</option>
      <option value="more than or equal" {% if request.args.get('short_dist_total_op','equal') == "more than or equal" %}selected{% endif %}>more than or equal</option>
    </select>
    <input type="text" name="short_dist_total" class="form-control" placeholder="Short Dist Total" value="{{ request.args.get('short_dist_total','') }}">
  </div>

  <!-- Medium Dist Total -->
  <div class="col-md-2">
    <label for="medium_dist_total">Medium Dist Total</label>
    <select name="medium_dist_total_op" class="form-select">
      <option value="equal" {% if request.args.get('medium_dist_total_op','equal') == "equal" %}selected{% endif %}>equal</option>
      <option value="less than" {% if request.args.get('medium_dist_total_op','equal') == "less than" %}selected{% endif %}>less than</option>
      <option value="more than" {% if request.args.get('medium_dist_total_op','equal') == "more than" %}selected{% endif %}>more than</option>
      <option value="less than or equal" {% if request.args.get('medium_dist_total_op','equal') == "less than or equal" %}selected{% endif %}>less than or equal</option>
      <option value="more than or equal" {% if request.args.get('medium_dist_total_op','equal') == "more than or equal" %}selected{% endif %}>more than or equal</option>
    </select>
    <input type="text" name="medium_dist_total" class="form-control" placeholder="Medium Dist Total" value="{{ request.args.get('medium_dist_total','') }}">
  </div>

  <!-- Long Dist Total -->
  <div class="col-md-2">
    <label for="long_dist_total">Long Dist Total</label>
    <select name="long_dist_total_op" class="form-select">
      <option value="equal" {% if request.args.get('long_dist_total_op','equal') == "equal" %}selected{% endif %}>equal</option>
      <option value="less than" {% if request.args.get('long_dist_total_op','equal') == "less than" %}selected{% endif %}>less than</option>
      <option value="more than" {% if request.args.get('long_dist_total_op','equal') == "more than" %}selected{% endif %}>more than</option>
      <option value="less than or equal" {% if request.args.get('long_dist_total_op','equal') == "less than or equal" %}selected{% endif %}>less than or equal</option>
      <option value="more than or equal" {% if request.args.get('long_dist_total_op','equal') == "more than or equal" %}selected{% endif %}>more than or equal</option>
    </select>
    <input type="text" name="long_dist_total" class="form-control" placeholder="Long Dist Total" value="{{ request.args.get('long_dist_total','') }}">
  </div>
</div>
<div class="row mt-2">
  <!-- Max Segment Distance -->
  <div class="col-md-2">
    <label for="max_segment_distance">Max Segment Dist</label>
    <select name="max_segment_distance_op" class="form-select">
      <option value="equal" {% if request.args.get('max_segment_distance_op','equal') == "equal" %}selected{% endif %}>equal</option>
      <option value="less than" {% if request.args.get('max_segment_distance_op','equal') == "less than" %}selected{% endif %}>less than</option>
      <option value="more than" {% if request.args.get('max_segment_distance_op','equal') == "more than" %}selected{% endif %}>more than</option>
      <option value="less than or equal" {% if request.args.get('max_segment_distance_op','equal') == "less than or equal" %}selected{% endif %}>less than or equal</option>
      <option value="more than or equal" {% if request.args.get('max_segment_distance_op','equal') == "more than or equal" %}selected{% endif %}>more than or equal</option>
    </select>
    <input type="text" name="max_segment_distance" class="form-control" placeholder="Max Segment Dist" value="{{ request.args.get('max_segment_distance','') }}">
  </div>
  
  <!-- Avg Segment Distance -->
  <div class="col-md-2">
    <label for="avg_segment_distance">Avg Segment Dist</label>
    <select name="avg_segment_distance_op" class="form-select">
      <option value="equal" {% if request.args.get('avg_segment_distance_op','equal') == "equal" %}selected{% endif %}>equal</option>
      <option value="less than" {% if request.args.get('avg_segment_distance_op','equal') == "less than" %}selected{% endif %}>less than</option>
      <option value="more than" {% if request.args.get('avg_segment_distance_op','equal') == "more than" %}selected{% endif %}>more than</option>
      <option value="less than or equal" {% if request.args.get('avg_segment_distance_op','equal') == "less than or equal" %}selected{% endif %}>less than or equal</option>
      <option value="more than or equal" {% if request.args.get('avg_segment_distance_op','equal') == "more than or equal" %}selected{% endif %}>more than or equal</option>
    </select>
    <input type="text" name="avg_segment_distance" class="form-control" placeholder="Avg Segment Dist" value="{{ request.args.get('avg_segment_distance','') }}">
  </div>
</div>
<!-- End Segment Analysis Filters -->

      <div class="col-md-2">
        <input type="text" name="export_name" class="form-control" placeholder="Export Name" value="{{ request.args.get('export_name','exported_trips') }}" />
      </div>
      <div class="col-md-2">
        <button type="submit" class="btn btn-primary w-100">Filter</button>
      </div>
      <div class="col-md-2">
        <a href="{{ url_for('export_trips', trip_id=trip_id_search, route_quality=route_quality_filter, model=model_filter, ram=ram_filter, carrier=carrier_filter, variance_min=variance_min, variance_max=variance_max, driver=driver_filter, trip_time_min=request.args.get('trip_time_min',''), trip_time_max=request.args.get('trip_time_max',''), trip_time_op=request.args.get('trip_time_op','equal'), trip_time=request.args.get('trip_time',''), completed_by=request.args.get('completed_by',''), log_count_min=request.args.get('log_count_min',''), log_count_max=request.args.get('log_count_max',''), log_count_op=request.args.get('log_count_op','equal'), log_count=request.args.get('log_count',''), status=request.args.get('status',''), lack_of_accuracy=request.args.get('lack_of_accuracy',''), tags=request.args.get('tags',''), export_name=request.args.get('export_name','exported_trips') ) }}" class="btn btn-success w-100">Export XLSX</a>
      </div>
    </form>
  </div>
  <div class="mb-3">
    <button id="update-db-btn" class="btn btn-warning">Update Database</button>
    <button id="add-new-tag-btn" class="btn btn-info">Add New Tag</button>
    <button id="delete-tag-btn" class="btn btn-danger">Delete Tag</button>
  </div>
  <div class="mb-3">
    <button id="full-update-btn" class="btn btn-danger">Full Refresh Excel Trips</button>
    <button id="update-all-tags-btn" class="btn btn-success" title="This will analyze log files for all trips and update their tags based on the analysis">Update Excel Trips Tags</button>
  </div>
  <div id="update-progress-container" style="display:none; margin-bottom: 15px;">
    <div class="progress" style="height: 25px;">
      <div id="update-progress-bar" class="progress-bar" role="progressbar" style="width: 0%;">0%</div>
    </div>
    <div class="mt-2 d-flex justify-content-between small fw-bold">
      <span id="progress-total">Total: 0</span>
      <span id="progress-completed">Completed: 0</span>
      <span id="progress-updated">Updated: 0</span>
      <span id="progress-skipped">Skipped: 0</span>
      <span id="progress-created">Created: 0</span>
      <span id="progress-errors">Errors: 0</span>
    </div>
    <div id="update-summary" class="mt-2 alert alert-info" style="display:none;"></div>
  </div>
</div>

<div class="card mb-4 animate__animated animate__fadeInUp">
  <div class="card-body table-container">
    <table class="table table-bordered custom-table">
      <thead class="table-light">

        <tr>
          
          <th>Driver</th>
          <th>Carrier</th>
          <th>Android Ver</th>
          <th>Model</th>
          <th>Device Name</th>
          <th>Chipset</th>
          <th>RAM</th>
          <th>Storage</th>
          <th>Background Tendency</th>
          <th>Manufacturer</th>
          <th>Manual Dist</th>
          <th>Calc Dist</th>
          <th>% Calc/Manual</th>
          <th>Variance (%)</th>
          <th>Trip ID</th>
          <th>Route Quality</th>
          <th>Expected Trip Quality</th>
          <th>Trip Time (h)</th>
          <th>Completed By</th>
          <th>Log Count</th>
          <th>Status</th>
          <th>Lack of Accuracy</th>
          <!-- Distance Analysis Columns -->
          <th>Short Segments (<1km)</th>
          <th>Medium Segments (1-5km)</th>
          <th>Long Segments (>5km)</th>
          <th>Short Dist Total</th>
          <th>Medium Dist Total</th>
          <th>Long Dist Total</th>
          <th>Max Segment Dist</th>
          <th>Avg Segment Dist</th>
          <th>Trip Issues</th>
          <th>Tags</th>
          <th>View Details</th>
          <th>Play Trip</th>
          <th>Log Analysis</th>
        </tr>
      </thead>
      <tbody>
        {% for trip in trips %}
        <tr>
          <td>{{ trip.UserName }}</td>
          <td>{{ trip.carrier }}</td>
          <td>{{ trip["Android Version"] }}</td>
          <td>{{ trip.model }}</td>
          <td>{{ trip["Device Name"] }}</td>
          <td>{{ trip.Chipset }}</td>
          <td>{{ trip.RAM }}</td>
          <td>{{ trip.Storage }}</td>
          <td>{{ trip["Background Task Killing Tendency"] }}</td>
          <td>{{ trip.manufacturer }}</td>
          <td>{{ trip.manual_distance }}</td>
          <td>{{ trip.calculated_distance }}</td>
          <td>{{ trip.distance_percentage }}</td>
          <td>
            {% if trip.variance is not none %}
              {{ trip.variance|round(2) }}%
            {% else %}
              N/A
            {% endif %}
          </td>
          <td>
            <a href="https://backoffice.illa.blue/database/trips/{{ trip.tripId }}" target="_blank">{{ trip.tripId }}</a>
          </td>
          <td>
            <select class="form-select route-quality-select" data-trip-id="{{ trip.tripId }}">
              <option value="">-- Select --</option>
              <option value="No Logs Trips" {% if trip.route_quality == "No Logs Trips" %}selected{% endif %}>No Logs Trips</option>
              <option value="Trip Points Only Exist" {% if trip.route_quality == "Trip Points Only Exist" %}selected{% endif %}>Trip Points Only Exist</option>
              <option value="Low" {% if trip.route_quality == "Low" %}selected{% endif %}>Low</option>
              <option value="Moderate" {% if trip.route_quality == "Moderate" %}selected{% endif %}>Moderate</option>
              <option value="High" {% if trip.route_quality == "High" %}selected{% endif %}>High</option>
            </select>
          </td>
          <td>{{ trip.expected_trip_quality if trip.expected_trip_quality is not none else 'N/A' }}</td>
          <td>{{ trip.trip_time if trip.trip_time is not none else 'N/A' }}</td>
          <td>{{ trip.completed_by if trip.completed_by is not none else 'N/A' }}</td>
          <td>{{ trip.coordinate_count if trip.coordinate_count != "" else 'N/A' }}</td>
          <td>{{ trip.status if trip.status is not none else 'N/A' }}</td>
          <td>
            {{ trip.lack_of_accuracy if trip.lack_of_accuracy is not none else 'None' }}
          </td>
          <!-- Distance Analysis Data -->
          <td>{{ trip.short_segments_count if trip.short_segments_count is not none else '0' }}</td>
          <td>{{ trip.medium_segments_count if trip.medium_segments_count is not none else '0' }}</td>
          <td>{{ trip.long_segments_count if trip.long_segments_count is not none else '0' }}</td>
          <td>{% if trip.short_segments_distance is not none %}{{ trip.short_segments_distance|round(2) }} km{% else %}0.0 km{% endif %}</td>
          <td>{% if trip.medium_segments_distance is not none %}{{ trip.medium_segments_distance|round(2) }} km{% else %}0.0 km{% endif %}</td>
          <td>{% if trip.long_segments_distance is not none %}{{ trip.long_segments_distance|round(2) }} km{% else %}0.0 km{% endif %}</td>
          <td>{% if trip.max_segment_distance is not none %}{{ trip.max_segment_distance|round(2) }} km{% else %}0.0 km{% endif %}</td>
          <td>{% if trip.avg_segment_distance is not none %}{{ trip.avg_segment_distance|round(2) }} km{% else %}0.0 km{% endif %}</td>
          <td>
            <button class="btn btn-primary btn-sm trip-issues-btn" data-trip-id="{{ trip.tripId }}" data-trip-issues="{{ trip.trip_issues|default('') }}">
              {% if trip.trip_issues and trip.trip_issues != '' %}
                Edit
              {% else %}
                Add
              {% endif %}
            </button>
          </td>
          <td>
            {{ trip.trip_issues }}
          </td>
          <td>
            <a class="btn btn-outline-secondary btn-sm" href="{{ url_for('trip_detail', trip_id=trip.tripId) }}">View</a>
          </td>
          <td>
            <button class="btn btn-info btn-sm play-trip-btn" data-trip-id="{{ trip.tripId }}">Play Trip</button>
          </td>
          <td>
            <button class="btn btn-warning btn-sm analyze-logs-btn" data-trip-id="{{ trip.tripId }}">Analyze Logs</button>
          </td>
        </tr>
        {% endfor %}
      </tbody>
    </table>
  </div>
  <div class="d-flex justify-content-between align-items-center mt-3">
    <p class="mb-0">Showing page {{ page }} of {{ total_pages }} ({{ total_rows }} total rows)</p>
    <div>
      {% if page > 1 %}
<<<<<<< HEAD
        {% set prev_args = dict(request.args) %}
        {% set _ = prev_args.update({'page': page-1}) %}
        <a class="btn btn-secondary btn-sm" href="{{ url_for('trips', **prev_args) }}">
          Previous
        </a>
      {% endif %}
      {% if page < total_pages %}
        {% set next_args = dict(request.args) %}
        {% set _ = next_args.update({'page': page+1}) %}
        <a class="btn btn-secondary btn-sm" href="{{ url_for('trips', **next_args) }}">
          Next
        </a>
=======
        <a class="btn btn-secondary btn-sm" href="?page={{ page-1 }}&trip_id={{ trip_id_search }}&route_quality={{ route_quality_filter }}&expected_trip_quality={{ expected_trip_quality_filter }}&model={{ model_filter }}&ram={{ ram_filter }}&carrier={{ carrier_filter }}&variance_min={{ variance_min }}&variance_max={{ variance_max }}&driver={{ driver_filter or '' }}&trip_time_min={{ request.args.get('trip_time_min','') }}&trip_time_max={{ request.args.get('trip_time_max','') }}&trip_time={{ request.args.get('trip_time','') }}&trip_time_op={{ request.args.get('trip_time_op','equal') }}&completed_by={{ request.args.get('completed_by','') }}&log_count_min={{ request.args.get('log_count_min','') }}&log_count_max={{ request.args.get('log_count_max','') }}&log_count={{ request.args.get('log_count','') }}&log_count_op={{ request.args.get('log_count_op','equal') }}&status={{ request.args.get('status','') }}&lack_of_accuracy={{ request.args.get('lack_of_accuracy','') }}&tags={{ request.args.get('tags','') }}&medium_segments={{ request.args.get('medium_segments','') }}&medium_segments_op={{ request.args.get('medium_segments_op','equal') }}&long_segments={{ request.args.get('long_segments','') }}&long_segments_op={{ request.args.get('long_segments_op','equal') }}&short_dist_total={{ request.args.get('short_dist_total','') }}&short_dist_total_op={{ request.args.get('short_dist_total_op','equal') }}&medium_dist_total={{ request.args.get('medium_dist_total','') }}&medium_dist_total_op={{ request.args.get('medium_dist_total_op','equal') }}&long_dist_total={{ request.args.get('long_dist_total','') }}&long_dist_total_op={{ request.args.get('long_dist_total_op','equal') }}&max_segment_distance={{ request.args.get('max_segment_distance','') }}&max_segment_distance_op={{ request.args.get('max_segment_distance_op','equal') }}&avg_segment_distance={{ request.args.get('avg_segment_distance','') }}&avg_segment_distance_op={{ request.args.get('avg_segment_distance_op','equal') }}&export_name={{ request.args.get('export_name','exported_trips') }}">
        Previous
      </a>
      {% endif %}
      {% if page < total_pages %}
        <a class="btn btn-secondary btn-sm" href="?page={{ page+1 }}&trip_id={{ trip_id_search }}&route_quality={{ route_quality_filter }}&expected_trip_quality={{ expected_trip_quality_filter }}&model={{ model_filter }}&ram={{ ram_filter }}&carrier={{ carrier_filter }}&variance_min={{ variance_min }}&variance_max={{ variance_max }}&driver={{ driver_filter or '' }}&trip_time_min={{ request.args.get('trip_time_min','') }}&trip_time_max={{ request.args.get('trip_time_max','') }}&trip_time={{ request.args.get('trip_time','') }}&trip_time_op={{ request.args.get('trip_time_op','equal') }}&completed_by={{ request.args.get('completed_by','') }}&log_count_min={{ request.args.get('log_count_min','') }}&log_count_max={{ request.args.get('log_count_max','') }}&log_count={{ request.args.get('log_count','') }}&log_count_op={{ request.args.get('log_count_op','equal') }}&status={{ request.args.get('status','') }}&lack_of_accuracy={{ request.args.get('lack_of_accuracy','') }}&tags={{ request.args.get('tags','') }}&medium_segments={{ request.args.get('medium_segments','') }}&medium_segments_op={{ request.args.get('medium_segments_op','equal') }}&long_segments={{ request.args.get('long_segments','') }}&long_segments_op={{ request.args.get('long_segments_op','equal') }}&short_dist_total={{ request.args.get('short_dist_total','') }}&short_dist_total_op={{ request.args.get('short_dist_total_op','equal') }}&medium_dist_total={{ request.args.get('medium_dist_total','') }}&medium_dist_total_op={{ request.args.get('medium_dist_total_op','equal') }}&long_dist_total={{ request.args.get('long_dist_total','') }}&long_dist_total_op={{ request.args.get('long_dist_total_op','equal') }}&max_segment_distance={{ request.args.get('max_segment_distance','') }}&max_segment_distance_op={{ request.args.get('max_segment_distance_op','equal') }}&avg_segment_distance={{ request.args.get('avg_segment_distance','') }}&avg_segment_distance_op={{ request.args.get('avg_segment_distance_op','equal') }}&export_name={{ request.args.get('export_name','exported_trips') }}">
        Next
      </a>
>>>>>>> b6a8385a
      {% endif %}
    </div>
  </div>
</div>
<script>
document.querySelectorAll('.route-quality-select').forEach(function(selectElem) {
  selectElem.addEventListener('change', function() {
    const tripId = this.getAttribute('data-trip-id');
    const selectedQuality = this.value;
    if (!selectedQuality) return;
    fetch('/update_route_quality', {
      method: 'POST',
      headers: { 'Content-Type': 'application/json' },
      body: JSON.stringify({ trip_id: tripId, route_quality: selectedQuality })
    })
    .then(response => response.json())
    .then(data => {
      if (data.status === 'success') {
        console.log('Route quality updated for trip ' + tripId);
      } else {
        alert('Error: ' + data.message);
      }
    })
    .catch(error => {
      console.error('Error:', error);
      alert('An error occurred while updating route quality.');
    });
  });
});

document.getElementById('update-db-btn').addEventListener('click', function(e) {
  e.preventDefault();
  var btn = this;
  btn.disabled = true;
  fetch('{{ url_for("update_db_async") }}', { method: 'POST' })
    .then(response => response.json())
    .then(data => {
        var jobId = data.job_id;
        document.getElementById('update-progress-container').style.display = 'block';
        document.getElementById('update-summary').style.display = 'none';
        var progressBar = document.getElementById('update-progress-bar');
        var interval = setInterval(function() {
            fetch('{{ url_for("update_progress") }}' + '?job_id=' + jobId)
              .then(response => response.json())
              .then(progressData => {
                  if(progressData.error) {
                      clearInterval(interval);
                      alert('Error: ' + progressData.error);
                      document.getElementById('update-progress-container').style.display = 'none';
                      btn.disabled = false;
                  } else {
                      var percent = progressData.percent;
                      progressBar.style.width = percent + '%';
                      progressBar.innerText = Math.floor(percent) + '%';
                      
                      // Update statistics counters
                      document.getElementById('progress-total').textContent = 'Total: ' + progressData.total;
                      document.getElementById('progress-completed').textContent = 'Completed: ' + progressData.completed;
                      document.getElementById('progress-updated').textContent = 'Updated: ' + progressData.updated;
                      document.getElementById('progress-skipped').textContent = 'Skipped: ' + progressData.skipped;
                      document.getElementById('progress-created').textContent = 'Created: ' + progressData.created;
                      document.getElementById('progress-errors').textContent = 'Errors: ' + progressData.errors;
                      
                      if(progressData.status === 'completed') {
                          clearInterval(interval);
                          
                          // Display summary information
                          var summaryDiv = document.getElementById('update-summary');
                          var summaryMessage = '';
                          
                          if (progressData.updated === 0) {
                              summaryMessage = 'All records are up to date! No updates needed.';
                          } else {
                              summaryMessage = 'Updated ' + progressData.updated + ' out of ' + progressData.total + ' trips. ';
                              if (progressData.created > 0) {
                                  summaryMessage += 'Created ' + progressData.created + ' new records. ';
                              }
                              summaryMessage += 'Skipped ' + progressData.skipped + ' complete records. ';
                              
                              if (progressData.errors > 0) {
                                  summaryMessage += 'Encountered ' + progressData.errors + ' errors. ';
                              }
                              
                              if (progressData.summary_fields) {
                                  summaryMessage += 'Most updated fields: ' + progressData.summary_fields.join(', ') + '.';
                              }
                              
                              if (progressData.summary_reasons) {
                                  summaryMessage += ' Top reasons for updates: ' + progressData.summary_reasons.join(', ') + '.';
                              }
                          }
                          
                          summaryDiv.textContent = summaryMessage;
                          summaryDiv.style.display = 'block';
                          
                          setTimeout(function(){
                              btn.disabled = false;
                          }, 1000);
                      }
                  }
              });
        }, 2000);
    });
});

// Locate the full-update-btn event listener and update the modal code
document.addEventListener('DOMContentLoaded', function() {
  var fullUpdateBtn = document.getElementById('full-update-btn');
  if (fullUpdateBtn) {
    fullUpdateBtn.addEventListener('click', function(e) {
      e.preventDefault();
      // Show the in-page Bootstrap confirmation modal
      var modalEl = document.getElementById('confirmationModal');
      // Reparent the modal element to the document body if not already
      if (modalEl.parentNode !== document.body) {
        document.body.appendChild(modalEl);
      }
      var modal = new bootstrap.Modal(modalEl);
      modal.show();
    });
  }

  // Confirmation modal event handlers
  document.getElementById('confirmFullRefresh').addEventListener('click', function() {
    var btn = document.getElementById('full-update-btn');
    btn.disabled = true;
    var modal = bootstrap.Modal.getInstance(document.getElementById('confirmationModal'));
    modal.hide();
    
    fetch('{{ url_for("update_all_db_async") }}', { method: 'POST' })
      .then(response => response.json())
      .then(data => {
        var jobId = data.job_id;
        document.getElementById('update-progress-container').style.display = 'block';
        document.getElementById('update-summary').style.display = 'none';
        var progressBar = document.getElementById('update-progress-bar');
        var interval = setInterval(function() {
          fetch('{{ url_for("update_progress") }}' + '?job_id=' + jobId)
            .then(response => response.json())
            .then(progressData => {
              if(progressData.error) {
                clearInterval(interval);
                alert('Error: ' + progressData.error);
                document.getElementById('update-progress-container').style.display = 'none';
                btn.disabled = false;
              } else {
                var percent = progressData.percent;
                progressBar.style.width = percent + '%';
                progressBar.innerText = Math.floor(percent) + '%';
                
                // Update statistics counters
                document.getElementById('progress-total').textContent = 'Total: ' + progressData.total;
                document.getElementById('progress-completed').textContent = 'Completed: ' + progressData.completed;
                document.getElementById('progress-updated').textContent = 'Updated: ' + progressData.updated;
                document.getElementById('progress-skipped').textContent = 'Skipped: ' + progressData.skipped;
                document.getElementById('progress-created').textContent = 'Created: ' + progressData.created;
                document.getElementById('progress-errors').textContent = 'Errors: ' + progressData.errors;
                
                if(progressData.status === 'completed') {
                  clearInterval(interval);
                  
                  // Display summary information
                  var summaryDiv = document.getElementById('update-summary');
                  var summaryMessage = '';
                  
                  if(progressData.updated > 0) {
                    summaryMessage += `<p>Fields updated: ${progressData.summary_fields.join(', ')}</p>`;
                    summaryMessage += `<p>Reasons for updates: ${progressData.summary_reasons.join(', ')}</p>`;
                  }
                  
                  if(progressData.created > 0) {
                    summaryMessage += `<p>${progressData.created} new trips were created.</p>`;
                  }
                  
                  summaryDiv.innerHTML = summaryMessage;
                  summaryDiv.style.display = 'block';
                  
                  // Re-enable button after 2 seconds
                  setTimeout(function() {
                    btn.disabled = false;
                  }, 2000);
                }
              }
            })
            .catch(error => {
              clearInterval(interval);
              console.error('Error checking progress:', error);
              alert('Error checking progress: ' + error);
              btn.disabled = false;
            });
        }, 1000);
      })
      .catch(error => {
        console.error('Error starting update process:', error);
        alert('Error starting update process: ' + error);
        btn.disabled = false;
      });
  });
  
  // Cancel button inside the modal
  document.getElementById('cancelFullRefresh').addEventListener('click', function() {
    var modal = bootstrap.Modal.getInstance(document.getElementById('confirmationModal'));
    modal.hide();
  });

  // Play Trip buttons
  document.querySelectorAll('.play-trip-btn').forEach(function(btn) {
    btn.addEventListener('click', function() {
      const tripId = this.getAttribute('data-trip-id');
      playTrip(tripId);
    });
  });

  // Update DB button
  document.getElementById('update-db-btn').addEventListener('click', function(e) {
    e.preventDefault();
    var btn = this;
    btn.disabled = true;
    fetch('{{ url_for("update_db_async") }}', { method: 'POST' })
      .then(response => response.json())
      .then(data => {
          var jobId = data.job_id;
          document.getElementById('update-progress-container').style.display = 'block';
          document.getElementById('update-summary').style.display = 'none';
          var progressBar = document.getElementById('update-progress-bar');
          var interval = setInterval(function() {
              fetch('{{ url_for("update_progress") }}' + '?job_id=' + jobId)
                .then(response => response.json())
                .then(progressData => {
                    if(progressData.error) {
                        clearInterval(interval);
                        alert('Error: ' + progressData.error);
                        document.getElementById('update-progress-container').style.display = 'none';
                        btn.disabled = false;
                    } else {
                        var percent = progressData.percent;
                        progressBar.style.width = percent + '%';
                        progressBar.innerText = Math.floor(percent) + '%';
                        
                        // Update statistics counters
                        document.getElementById('progress-total').textContent = 'Total: ' + progressData.total;
                        document.getElementById('progress-completed').textContent = 'Completed: ' + progressData.completed;
                        document.getElementById('progress-updated').textContent = 'Updated: ' + progressData.updated;
                        document.getElementById('progress-skipped').textContent = 'Skipped: ' + progressData.skipped;
                        document.getElementById('progress-created').textContent = 'Created: ' + progressData.created;
                        document.getElementById('progress-errors').textContent = 'Errors: ' + progressData.errors;
                        
                        if(progressData.status === 'completed') {
                            clearInterval(interval);
                            
                            // Display summary information
                            var summaryDiv = document.getElementById('update-summary');
                            var summaryMessage = '';
                            
                            if(progressData.updated > 0) {
                                summaryMessage += `<p>Fields updated: ${progressData.summary_fields.join(', ')}</p>`;
                                summaryMessage += `<p>Reasons for updates: ${progressData.summary_reasons.join(', ')}</p>`;
                            }
                            
                            if(progressData.created > 0) {
                                summaryMessage += `<p>${progressData.created} new trips were created.</p>`;
                            }
                            
                            summaryDiv.innerHTML = summaryMessage;
                            summaryDiv.style.display = 'block';
                            
                            // Re-enable button after 2 seconds
                            setTimeout(function() {
                                btn.disabled = false;
                            }, 2000);
                        }
                    }
                })
                .catch(error => {
                    clearInterval(interval);
                    console.error('Error checking progress:', error);
                    alert('Error checking progress: ' + error);
                    btn.disabled = false;
                });
          }, 1000);
      })
      .catch(error => {
          console.error('Error starting update process:', error);
          alert('Error starting update process: ' + error);
          btn.disabled = false;
      });
  });

  // Update all trips tags
  document.getElementById('update-all-tags-btn').addEventListener('click', function(e) {
    e.preventDefault();
    var btn = this;
    btn.disabled = true;
    
    // Confirmation dialog
    if (!confirm('This will analyze log files for all trips and update their tags. This may take a while. Continue?')) {
      btn.disabled = false;
      return;
    }
    
    fetch('{{ url_for("update_all_trips_tags") }}', { method: 'POST' })
      .then(response => response.json())
      .then(data => {
        var jobId = data.job_id;
        document.getElementById('update-progress-container').style.display = 'block';
        document.getElementById('update-summary').style.display = 'none';
        var progressBar = document.getElementById('update-progress-bar');
        var interval = setInterval(function() {
          fetch('{{ url_for("update_progress") }}' + '?job_id=' + jobId)
            .then(response => response.json())
            .then(progressData => {
              if(progressData.error) {
                clearInterval(interval);
                alert('Error: ' + progressData.error);
                document.getElementById('update-progress-container').style.display = 'none';
                btn.disabled = false;
              } else {
                var percent = progressData.percent;
                progressBar.style.width = percent + '%';
                progressBar.innerText = Math.floor(percent) + '%';
                
                // Update statistics counters
                document.getElementById('progress-total').textContent = 'Total: ' + progressData.total;
                document.getElementById('progress-completed').textContent = 'Completed: ' + progressData.completed;
                document.getElementById('progress-updated').textContent = 'Updated: ' + progressData.updated;
                document.getElementById('progress-skipped').textContent = 'Skipped: ' + progressData.skipped;
                document.getElementById('progress-created').textContent = 'Created: ' + (progressData.created || 0);
                document.getElementById('progress-errors').textContent = 'Errors: ' + progressData.errors;
                
                if(progressData.status === 'completed') {
                  clearInterval(interval);
                  
                  // Display summary information
                  var summaryDiv = document.getElementById('update-summary');
                  var summaryMessage = '';
                  
                  if(progressData.updated > 0) {
                    summaryMessage += `<p>${progressData.updated} trips had their tags updated based on log analysis.</p>`;
                  }
                  
                  if(progressData.skipped > 0) {
                    summaryMessage += `<p>${progressData.skipped} trips were skipped (logs unavailable or no issues found).</p>`;
                  }
                  
                  if(progressData.errors > 0) {
                    summaryMessage += `<p>${progressData.errors} trips encountered errors during log analysis.</p>`;
                  }
                  
                  summaryDiv.innerHTML = summaryMessage;
                  summaryDiv.style.display = 'block';
                  
                  // Re-enable button after 2 seconds
                  setTimeout(function() {
                    btn.disabled = false;
                  }, 2000);
                  
                  // Offer to refresh page if tags were updated
                  if(progressData.updated > 0) {
                    if(confirm('Tags updated. Reload page to see changes?')) {
                      window.location.reload();
                    }
                  }
                }
              }
            })
            .catch(error => {
              clearInterval(interval);
              console.error('Error checking progress:', error);
              alert('Error checking progress: ' + error);
              btn.disabled = false;
            });
        }, 1000);
      })
      .catch(error => {
        console.error('Error starting update process:', error);
        alert('Error starting update process: ' + error);
        btn.disabled = false;
      });
  });

  let currentTripId = null;

  // When a Trip Issues button is clicked
  document.querySelectorAll('.trip-issues-btn').forEach(function(btn){
    btn.addEventListener('click', function(){
      currentTripId = this.getAttribute('data-trip-id');
      document.getElementById('modal-trip-id').textContent = currentTripId;
      // Open the modal (assumes Bootstrap 5)
      var tripModal = new bootstrap.Modal(document.getElementById('tripIssuesModal'));
      tripModal.show();

      // Populate the multi-select with all tags
      fetch('/get_tags')
        .then(response => response.json())
        .then(data => {
          const select = document.getElementById('trip-issues-select');
          select.innerHTML = '';
          data.tags.forEach(tag => {
            let option = document.createElement('option');
            option.value = tag.name;
            option.text = tag.name;
            select.add(option);
          });
          // Preselect existing tags if any, from data attribute
          const existing = btn.getAttribute('data-trip-issues');
          if(existing){
            const tags = existing.split(',').map(t => t.trim()).filter(t => t);
            for(let opt of select.options){
              if(tags.includes(opt.value)){
                opt.selected = true;
              }
            }
          }
        });
    });
  });

  // Save changes for trip issues
  document.getElementById('save-trip-issues-btn').addEventListener('click', function(){
    const select = document.getElementById('trip-issues-select');
    const selected = Array.from(select.selectedOptions).map(opt => opt.value);
    fetch('/update_trip_tags', {
      method: 'POST',
      headers: { 'Content-Type': 'application/json' },
      body: JSON.stringify({ trip_id: currentTripId, tags: selected })
    })
    .then(response => response.json())
    .then(data => {
      if(data.status === 'success'){
        // Update the button text accordingly
        document.querySelector(`.trip-issues-btn[data-trip-id='${currentTripId}']`).textContent = selected.length > 0 ? 'Edit' : 'Add';
        // Also update its data attribute
        document.querySelector(`.trip-issues-btn[data-trip-id='${currentTripId}']`).setAttribute('data-trip-issues', selected.join(', '));
        bootstrap.Modal.getInstance(document.getElementById('tripIssuesModal')).hide();
      } else {
        alert(data.message);
      }
    });
  });

  // Open New Tag Modal from within the Trip Issues Modal
  document.getElementById('open-new-tag-modal').addEventListener('click', function(){
    var newTagModal = new bootstrap.Modal(document.getElementById('newTagModal'));
    newTagModal.show();
  });

  // Handle Create New Tag
  document.getElementById('save-new-tag-btn').addEventListener('click', function(){
    const newTagName = document.getElementById('new-tag-input').value.trim();
    if(newTagName === ''){
      alert('Please enter a tag name');
      return;
    }
    fetch('/create_tag', {
      method: 'POST',
      headers: { 'Content-Type': 'application/json' },
      body: JSON.stringify({ name: newTagName })
    })
    .then(response => response.json())
    .then(data => {
      if(data.status === 'success'){
        // Add the new tag to the multi-select dropdown
        const select = document.getElementById('trip-issues-select');
        let option = document.createElement('option');
        option.value = data.tag.name;
        option.text = data.tag.name;
        option.selected = true;
        select.add(option);
        document.getElementById('new-tag-input').value = '';
        bootstrap.Modal.getInstance(document.getElementById('newTagModal')).hide();
      } else {
        alert(data.message);
      }
    });
  });

  // 'Add New Tag' button outside the table opens the New Tag Modal
  document.getElementById('add-new-tag-btn').addEventListener('click', function(){
    var newTagModal = new bootstrap.Modal(document.getElementById('newTagModal'));
    newTagModal.show();
  });

  // Handle Delete Tag button click
  document.getElementById('delete-tag-btn').addEventListener('click', function(){
    // Populate the delete tag select with available tags
    fetch('/get_tags')
      .then(response => response.json())
      .then(data => {
        const select = document.getElementById('delete-tag-select');
        select.innerHTML = '';
        data.tags.forEach(tag => {
          let option = document.createElement('option');
          option.value = tag.name;
          option.text = tag.name;
          select.add(option);
        });
        // Show the delete tag modal
        var deleteTagModal = new bootstrap.Modal(document.getElementById('deleteTagModal'));
        deleteTagModal.show();
      });
  });

  // Handle confirm delete tag
  document.getElementById('confirm-delete-tag-btn').addEventListener('click', function(){
    const select = document.getElementById('delete-tag-select');
    const tagName = select.value;
    if (!tagName) {
        alert('Please select a tag to delete.');
        return;
    }
    if (!confirm('Are you sure you want to delete the tag "' + tagName + '"? This action cannot be undone.')) {
        return;
    }
    fetch('/delete_tag', {
        method: 'POST',
        headers: {'Content-Type': 'application/json'},
        body: JSON.stringify({name: tagName})
    })
    .then(response => response.json())
    .then(data => {
        if(data.status === 'success'){
            alert('Tag deleted successfully.');
            bootstrap.Modal.getInstance(document.getElementById('deleteTagModal')).hide();
            // Remove deleted tag from trip issues select if present
            document.querySelectorAll('#trip-issues-select option').forEach(function(opt){
                if(opt.value === tagName) {
                    opt.remove();
                }
            });
        } else {
            alert('Error: ' + data.message);
        }
    })
    .catch(error => {
        alert('Error deleting tag: ' + error);
    });
  });

  document.querySelectorAll('.analyze-logs-btn').forEach(function(btn) {
    btn.addEventListener('click', function() {
      const tripId = this.getAttribute('data-trip-id');
      document.getElementById('log-analysis-trip-id').textContent = tripId;
      
      // Reset modal content
      document.getElementById('log-analysis-loading').style.display = 'block';
      document.getElementById('log-analysis-error').style.display = 'none';
      document.getElementById('log-analysis-content').style.display = 'none';
      document.getElementById('log-issues-list').innerHTML = '';
      document.getElementById('log-tags-container').innerHTML = '';
      document.getElementById('log-issue-details').textContent = 'No details available';
      
      // Show the modal
      const logModal = new bootstrap.Modal(document.getElementById('logAnalysisModal'));
      logModal.show();
      
      // Fetch and analyze logs
      fetch('/download_driver_logs/' + tripId, {
        method: 'POST',
        headers: { 'Content-Type': 'application/json' }
      })
      .then(response => {
        if (!response.ok) {
          return response.json().then(data => {
            throw new Error(data.message || 'Failed to download and analyze logs');
          });
        }
        return response.json();
      })
      .then(data => {
        // Hide loading, show content
        document.getElementById('log-analysis-loading').style.display = 'none';
        document.getElementById('log-analysis-content').style.display = 'block';
        
        // Fill in summary information
        document.getElementById('log-total-lines').textContent = data.analysis.total_lines;
        document.getElementById('log-time-range').textContent = 
          (data.analysis.first_timestamp || 'Unknown') + ' to ' + 
          (data.analysis.last_timestamp || 'Unknown');
        
        const timeWithoutLogs = data.analysis.time_without_logs;
        const minutes = Math.floor(timeWithoutLogs / 60);
        const seconds = Math.floor(timeWithoutLogs % 60);
        document.getElementById('log-time-without').textContent = 
          `${minutes} minutes, ${seconds} seconds`;
        
        document.getElementById('log-filename').textContent = data.filename;
        
        // Fill in issues list
        const issuesList = document.getElementById('log-issues-list');
        const issueItems = [
          { count: data.analysis.mqtt_connection_issues, label: 'MQTT Connection Issues' },
          { count: data.analysis.network_connectivity_issues, label: 'Network Connectivity Issues' },
          { count: data.analysis.location_tracking_issues, label: 'Location Tracking Issues' },
          { count: data.analysis.memory_pressure_indicators, label: 'Memory Pressure Indicators' },
          { count: data.analysis.app_crashes, label: 'App Crashes' },
          { count: data.analysis.server_errors, label: 'Server Errors' }
        ];
        
        issueItems.forEach(item => {
          if (item.count > 0) {
            const li = document.createElement('li');
            li.className = 'list-group-item d-flex justify-content-between align-items-center';
            li.textContent = item.label;
            const badge = document.createElement('span');
            badge.className = 'badge bg-primary rounded-pill';
            badge.textContent = item.count;
            li.appendChild(badge);
            issuesList.appendChild(li);
          }
        });
        
        // Fill in tags
        const tagsContainer = document.getElementById('log-tags-container');
        if (data.analysis.tags && data.analysis.tags.length > 0) {
          data.analysis.tags.forEach(tag => {
            const badge = document.createElement('span');
            badge.className = 'badge bg-success me-2 mb-2';
            badge.textContent = tag;
            tagsContainer.appendChild(badge);
          });
        } else {
          tagsContainer.textContent = 'No tags identified';
        }
        
        // Fill in issue details
        if (data.analysis.issue_details && data.analysis.issue_details.length > 0) {
          // Take only the first 100 details to avoid overwhelming the modal
          const detailsToShow = data.analysis.issue_details.slice(0, 100);
          const detailsText = detailsToShow.map(d => `[${d.type}] ${d.line}`).join('\n');
          document.getElementById('log-issue-details').textContent = detailsText;
          
          if (data.analysis.issue_details.length > 100) {
            document.getElementById('log-issue-details').textContent += 
              `\n\n... and ${data.analysis.issue_details.length - 100} more issues (not shown)`;
          }
        }
        
        // Update the trip's tags in the table to reflect newly added tags
        if (data.analysis.tags && data.analysis.tags.length > 0) {
          const tripRow = btn.closest('tr');
          
          // Find the trip-issues-btn to locate the correct cell
          const issuesBtn = tripRow.querySelector('.trip-issues-btn');
          const tagsCell = issuesBtn ? issuesBtn.closest('td').nextElementSibling : null;
          
          if (tagsCell) {
            // Get current tags and add new ones
            let currentTags = tagsCell.textContent.trim();
            const newTags = data.analysis.tags.join(', ');
            
            if (currentTags) {
              // Avoid duplicating tags
              const existingTagsArray = currentTags.split(',').map(t => t.trim());
              const newTagsArray = newTags.split(',').map(t => t.trim());
              
              const combinedTags = [...new Set([...existingTagsArray, ...newTagsArray])];
              tagsCell.textContent = combinedTags.join(', ');
            } else {
              tagsCell.textContent = newTags;
            }
            
            // Update the trip-issues-btn to show "Edit" now that we have tags
            if (issuesBtn) {
              issuesBtn.textContent = 'Edit';
              // Update the data attribute as well
              issuesBtn.setAttribute('data-trip-issues', tagsCell.textContent);
            }
            
            // Save the tags to the database so they persist after page refresh
            fetch('/update_trip_tags', {
              method: 'POST',
              headers: { 'Content-Type': 'application/json' },
              body: JSON.stringify({ 
                trip_id: tripId, 
                tags: tagsCell.textContent.split(',').map(t => t.trim()).filter(t => t)
              })
            })
            .then(response => response.json())
            .then(updateResult => {
              if (updateResult.status !== 'success') {
                console.error('Failed to save tags:', updateResult.message);
              }
            })
            .catch(error => {
              console.error('Error saving tags:', error);
            });
          }
        }
      })
      .catch(error => {
        // Show error
        document.getElementById('log-analysis-loading').style.display = 'none';
        const errorEl = document.getElementById('log-analysis-error');
        errorEl.style.display = 'block';
        errorEl.textContent = 'Error: ' + (error.message || 'Failed to analyze logs');
      });
    });
  });
});

// Add this at the end of your existing script
document.getElementById('filterForm').addEventListener('submit', function(event) {
  event.preventDefault();
  const formData = new FormData(this);
  const cleanedParams = new URLSearchParams();

  // Create a map of operator fields to their corresponding value fields
  const operatorPairs = {
    'trip_time_op': 'trip_time',
    'log_count_op': 'log_count',
    'medium_segments_op': 'medium_segments',
    'long_segments_op': 'long_segments',
    'short_dist_total_op': 'short_dist_total',
    'medium_dist_total_op': 'medium_dist_total',
    'long_dist_total_op': 'long_dist_total',
    'max_segment_distance_op': 'max_segment_distance',
    'avg_segment_distance_op': 'avg_segment_distance'
  };

  // First pass: collect all values
  const values = {};
  for (const [key, value] of formData.entries()) {
    values[key] = value.trim();
  }

  // Second pass: add only non-empty parameters to URL
  for (const [key, value] of formData.entries()) {
    const trimmedValue = value.trim();
    
    // Skip empty values and default values
    if (!trimmedValue) continue;
    if (key === 'export_name' && trimmedValue === 'exported_trips') continue;
    if (key === 'status' && trimmedValue === 'completed') continue;

    // Handle operator fields
    if (key.endsWith('_op')) {
      const valueField = operatorPairs[key];
      // Only include operator if it has a corresponding non-empty value
      if (values[valueField]) {
        if (trimmedValue !== 'equal') { // Only include non-default operators
          cleanedParams.append(key, trimmedValue);
        }
      }
    }
    // Handle regular fields
    else {
      // If this is a value field with an operator, only include it if it has a value
      if (Object.values(operatorPairs).includes(key)) {
        if (values[key]) {
          cleanedParams.append(key, trimmedValue);
        }
      }
      // For all other fields, include if they have a value
      else {
        cleanedParams.append(key, trimmedValue);
      }
    }
  }

  // Add page parameter if it exists and is not 1
  const urlParams = new URLSearchParams(window.location.search);
  const page = urlParams.get('page');
  if (page && page !== '1') {
    cleanedParams.append('page', page);
  }

  const queryString = cleanedParams.toString();
  window.location.href = '{{ url_for("trips") }}' + (queryString ? '?' + queryString : '');
  return false;
});
</script>

<!-- Confirmation Modal for Full Refresh -->
<div class="modal fade" id="confirmationModal" tabindex="-1" aria-labelledby="confirmationModalLabel" aria-hidden="true" style="z-index: 1100 !important;">
  <div class="modal-dialog modal-dialog-centered">
    <div class="modal-content">
      <div class="modal-header">
        <h5 class="modal-title" id="confirmationModalLabel">Confirm Excel Trips Refresh</h5>
        <button type="button" class="btn-close" data-bs-dismiss="modal" aria-label="Close"></button>
      </div>
      <div class="modal-body">
        Warning: This will perform a full refresh from endpoints for all trips in the Excel file. This means all fields for these trips will be updated from the API, regardless of their current state. This process may take a long time. Do you want to proceed?
      </div>
      <div class="modal-footer">
        <button type="button" class="btn btn-secondary" id="cancelFullRefresh">Cancel</button>
        <button type="button" class="btn btn-primary" id="confirmFullRefresh">Proceed</button>
      </div>
    </div>
  </div>
</div>

<!-- End of Confirmation Modal insertion -->

<!-- Play Trip Modal -->
<div class="modal fade" id="playTripModal" tabindex="-1" aria-labelledby="playTripModalLabel" aria-hidden="true">
  <div class="modal-dialog modal-xl modal-dialog-centered" style="max-width:90%; margin:auto;">
    <div class="modal-content">
      <div class="modal-header">
        <h5 class="modal-title" id="playTripModalLabel">Trip Playback</h5>
        <button type="button" class="btn btn-secondary me-2" id="toggleFullscreenBtn" title="Toggle fullscreen mode">Fullscreen</button>
        <button type="button" class="btn-close" data-bs-dismiss="modal" aria-label="Close" id="closePlayTripModal"></button>
      </div>
      <div class="modal-body">
        <div id="map" style="width:100%; height:400px;"></div>
        <!-- Playback Controls -->
        <div class="mt-3">
            <div class="btn-group" role="group" aria-label="Playback Controls">
                <button id="playStartBtn" class="btn btn-primary">Start</button>
                <button id="playPauseBtn" class="btn btn-secondary">Pause</button>
                <button id="playStopBtn" class="btn btn-danger">Stop</button>
                <button id="playStepBackBtn" class="btn btn-info">Step Backward</button>
                <button id="playStepForwardBtn" class="btn btn-info">Step Forward</button>
            </div>
            <div class="mt-2">
                <label for="playSeekBar">Progress: </label>
                <input type="range" id="playSeekBar" min="0" max="100" value="0" style="width: 50%;" />
                <span id="playProgressIndicator">0%</span>
            </div>
            <div class="mt-2">
                <label for="playSpeedSelect">Speed: </label>
                <select id="playSpeedSelect" title="Adjust playback speed in real time">
                    <option value="0.5">0.5x</option>
                    <option value="1" selected>1x</option>
                    <option value="2">2x</option>
                    <option value="4">4x</option>
                    <option value="8">8x</option>
                    <option value="10">10x</option>
                    <option value="20">20x</option>
                </select>
                <label class="ms-3">
                    <input type="checkbox" id="reversePlayback" title="Toggle reverse playback direction"> Reverse Playback
                </label>
            </div>
            <!-- NEW: Polyline and Drawing Mode Controls -->
            <div class="mt-2">
                <label><input type="checkbox" id="togglePolyline" checked title="Display route as continuous polyline when checked; individual points when unchecked"> Show Polyline</label>
                <label class="ms-3">Drawing Mode: </label>
                <select id="drawingModeSelect" title="Choose drawing mode: Pre-drawn Mode shows full route upfront; Dynamic Drawing Mode draws the route incrementally">
                    <option value="predrawn" selected>Pre-drawn Mode</option>
                    <option value="dynamic">Dynamic Drawing Mode</option>
                </select>
            </div>
            <!-- End of NEW controls -->
        </div>
        <div id="playError" class="mt-3 text-danger" style="display:none;"></div>
      </div>
    </div>
  </div>
</div>

<!-- Leaflet CSS -->
<link rel="stylesheet" href="https://unpkg.com/leaflet@1.9.4/dist/leaflet.css" integrity="sha256-p4NxAoJBhIIN+hmNHrzRCf9tD/miZyoHS5obTRR9BMY=" crossorigin="" />

<!-- Leaflet JS -->
<script src="https://unpkg.com/leaflet@1.9.4/dist/leaflet.js" integrity="sha256-20nQCchB9co0qIjJZRGuk2/Z9VM+kNiyxNV1lvTlZBo=" crossorigin=""></script>


<!-- Playback Controls Script -->
<script>
    // Global variables for playback
    var playbackMap = null;
    var routePoints = [];
    var playbackMarker = null;
    var playbackTimer = null;
    var currentPointIndex = 0;
    var playbackSpeed = 1;
    var isPaused = false;
    var reversePlayback = false;
    // NEW: Variables for polyline and points mode
    var currentSegmentsPolyline = [];
    var pointsMarkers = [];

    function haversineDistance(coord1, coord2) {
        var lat1 = coord1[0] * Math.PI/180;
        var lon1 = coord1[1] * Math.PI/180;
        var lat2 = coord2[0] * Math.PI/180;
        var lon2 = coord2[1] * Math.PI/180;
        var dLat = lat2 - lat1;
        var dLon = lon2 - lon1;
        var a = Math.sin(dLat/2) * Math.sin(dLat/2) + Math.cos(lat1) * Math.cos(lat2) * Math.sin(dLon/2) * Math.sin(dLon/2);
        var c = 2 * Math.atan2(Math.sqrt(a), Math.sqrt(1-a));
        var R = 6371;
        return R * c;
    }

    // Function to update playback marker position and progress bar
    function updatePlaybackMarker(index) {
        if (playbackMarker && routePoints.length > index) {
            playbackMarker.setLatLng(routePoints[index]);
            if(playbackMap) {
                playbackMap.panTo(routePoints[index], {animate: true});
            }
        }
        var progress = Math.round((index / (routePoints.length - 1)) * 100);
        document.getElementById('playSeekBar').value = progress;
        document.getElementById('playProgressIndicator').innerText = progress + '%';
    }

    // ----------------------- Updated initMap -----------------------
    function initMap(coordinates) {
        if (playbackMap) {
            playbackMap.remove();
        }
        playbackMap = L.map('map').setView(coordinates[0], 13);
        L.tileLayer('https://{s}.tile.openstreetmap.org/{z}/{x}/{y}.png', {
             maxZoom: 19,
             attribution: '© OpenStreetMap'
        }).addTo(playbackMap);
        playbackMap.fitBounds(L.latLngBounds(coordinates), {padding: [50, 50]});
        // Add markers for start and end
        L.marker(coordinates[0], { icon: L.icon({ 
            iconUrl: 'https://maps.google.com/mapfiles/ms/icons/green-dot.png',
            iconSize: [32, 32],
            iconAnchor: [16, 16]
        })}).addTo(playbackMap);
        L.marker(coordinates[coordinates.length - 1], { icon: L.icon({ 
            iconUrl: 'https://maps.google.com/mapfiles/ms/icons/red-dot.png',
            iconSize: [32, 32],
            iconAnchor: [16, 16]
        })}).addTo(playbackMap);
        // Initialize route display based on user controls
        if(document.getElementById('togglePolyline').checked) {
             if(document.getElementById('drawingModeSelect').value === 'predrawn') {
                 currentSegmentsPolyline = [];
                 for (var i = 0; i < coordinates.length - 1; i++) {
                     var p0 = coordinates[i];
                     var p1 = coordinates[i+1];
                     var dist = haversineDistance(p0, p1);
                     var options = {};
                     if(dist > 5) { options = {color:'red', dashArray:'10,10', weight:5}; }
                     else if(dist >= 1 && dist <= 5) { options = {color:'#2D336B', weight:5}; }
                     else { options = {color:'#1F7D53', weight:5}; }
                     var segment = L.polyline([p0, p1], options).addTo(playbackMap);
                     currentSegmentsPolyline.push(segment);
                 }
             } else {
                 currentSegmentsPolyline = [];
                 // Dynamic mode: segments will be added during playback
             }
        } else {
             pointsMarkers = [];
             coordinates.forEach(function(pt) {
                  var marker = L.marker(pt, {icon: L.icon({iconUrl:'https://maps.google.com/mapfiles/ms/icons/blue-dot.png', iconSize:[12,12], iconAnchor:[6,6]})}).addTo(playbackMap);
                  pointsMarkers.push(marker);
             });
        }
        // Place playback marker at the start
        playbackMarker = L.marker(coordinates[0]).addTo(playbackMap);
    }

    // ----------------------- New: adjustMapSize Function -----------------------
    function adjustMapSize() {
        var modalContent = document.querySelector('#playTripModal .modal-content');
        var header = document.querySelector('#playTripModal .modal-header');
        var controls = document.querySelector('#playTripModal .mt-3');
        var availableHeight = modalContent.clientHeight - header.clientHeight - (controls ? controls.clientHeight : 0) - 30;
        document.getElementById('map').style.height = availableHeight + "px";
        if(playbackMap) playbackMap.invalidateSize();
    }

    // ----------------------- Updated Modal Event Listener -----------------------
    document.getElementById('playTripModal').addEventListener('shown.bs.modal', function () {
        adjustMapSize();
    });
    window.addEventListener('resize', adjustMapSize);

    // ----------------------- New: Playback Animation Functions -----------------------
    function startPlaybackAnimation() {
        playbackTimer = setInterval(function(){
            if (!isPaused) {
                if (reversePlayback) {
                    currentPointIndex--;
                    if (currentPointIndex < 0) {
                        stopPlayback();
                        return;
                    }
                } else {
                    currentPointIndex++;
                    if (currentPointIndex >= routePoints.length) {
                        stopPlayback();
                        return;
                    }
                }
                // Updated dynamic drawing mode: add a new segment with styled options based on distance
                if(document.getElementById('togglePolyline').checked && document.getElementById('drawingModeSelect').value === 'dynamic') {
                    if(currentPointIndex > 0) {
                        var p0 = routePoints[currentPointIndex - 1];
                        var p1 = routePoints[currentPointIndex];
                        var dist = haversineDistance(p0, p1);
                        var options = {};
                        if(dist > 5) { options = {color:'red', dashArray:'10,10'}; }
                        else if(dist >= 1 && dist <= 5) { options = {color:'#2D336B'}; }
                        else { options = {color:'#1F7D53'}; }
                        var segment = L.polyline([p0, p1], options).addTo(playbackMap);
                        currentSegmentsPolyline.push(segment);
                    }
                }
                updatePlaybackMarker(currentPointIndex);
            }
        }, 1000 / playbackSpeed);
    }

    function startPlayback() {
        if (!routePoints.length) return;
        stopPlayback();
        isPaused = false;
        currentPointIndex = reversePlayback ? routePoints.length - 1 : 0;
        updatePlaybackMarker(currentPointIndex);
        startPlaybackAnimation();
    }

    function stopPlayback() {
        if (playbackTimer) {
            clearInterval(playbackTimer);
            playbackTimer = null;
        }
        // End-of-playback: marker remains at final coordinate based on playback direction
        currentPointIndex = reversePlayback ? 0 : routePoints.length - 1;
        updatePlaybackMarker(currentPointIndex);
    }

    // ----------------------- Updated: Speed Control Listener -----------------------
    document.getElementById('playSpeedSelect').addEventListener('change', function(){
        playbackSpeed = parseFloat(this.value);
        if(playbackTimer) {
           clearInterval(playbackTimer);
           startPlaybackAnimation();
        }
    });

    // Toggle Polyline Listener
    document.getElementById('togglePolyline').addEventListener('change', function() {
        if(playbackMap && routePoints && routePoints.length) {
            var showPolyline = this.checked;
            
            if(showPolyline) {
                var drawingMode = document.getElementById('drawingModeSelect').value;
                
                if(drawingMode === 'segmented') {
                    // Create segmented polylines
                    if(currentSegmentsPolyline && !Array.isArray(currentSegmentsPolyline)) {
                        playbackMap.removeLayer(currentSegmentsPolyline);
                        currentSegmentsPolyline = null;
                    }
                    
                    if(currentSegmentsPolyline && Array.isArray(currentSegmentsPolyline)) {
                        currentSegmentsPolyline.forEach(function(seg) { 
                            playbackMap.removeLayer(seg); 
                        });
                    }
                    
                    // Create segmented view
                    currentSegmentsPolyline = [];
                    for(var i = 0; i < routePoints.length - 1; i++) {
                        var seg = L.polyline([routePoints[i], routePoints[i+1]], {color:'black', weight:5}).addTo(playbackMap);
                        currentSegmentsPolyline.push(seg);
                    }
                } else {
                    // Create continuous polyline
                    if(currentSegmentsPolyline && !Array.isArray(currentSegmentsPolyline)) {
                        playbackMap.removeLayer(currentSegmentsPolyline);
                        currentSegmentsPolyline = L.polyline([routePoints[currentPointIndex]], {color:'blue', weight:5}).addTo(playbackMap);
                    } else {
                        if(currentSegmentsPolyline && Array.isArray(currentSegmentsPolyline)) {
                            currentSegmentsPolyline.forEach(function(seg) { 
                                playbackMap.removeLayer(seg); 
                            });
                        }
                        currentSegmentsPolyline = L.polyline([routePoints[currentPointIndex]], {color:'blue', weight:5}).addTo(playbackMap);
                    }
                }
            } else {
                // Remove polyline if exists and show individual markers
                if(currentSegmentsPolyline) {
                    if(Array.isArray(currentSegmentsPolyline)) {
                        currentSegmentsPolyline.forEach(function(seg) { 
                            playbackMap.removeLayer(seg); 
                        });
                    } else {
                        playbackMap.removeLayer(currentSegmentsPolyline);
                    }
                    currentSegmentsPolyline = null;
                }
                if(pointsMarkers.length) {
                    pointsMarkers.forEach(function(marker){ 
                        playbackMap.removeLayer(marker); 
                    });
                    pointsMarkers = [];
                }
                routePoints.forEach(function(pt) {
                    var marker = L.marker(pt, {
                        icon: L.icon({
                            iconUrl:'https://maps.google.com/mapfiles/ms/icons/blue-dot.png', 
                            iconSize:[12,12], 
                            iconAnchor:[6,6]
                        })
                    }).addTo(playbackMap);
                    pointsMarkers.push(marker);
                });
            }
        }
    });

    // ----------------------- New: Drawing Mode Option Listener -----------------------
    document.getElementById('drawingModeSelect').addEventListener('change', function() {
        var mode = this.value;
        var showPolyline = document.getElementById('togglePolyline').checked;
        if(playbackMap && routePoints && routePoints.length && showPolyline) {
             // Remove existing segmented layers
             if(currentSegmentsPolyline && Array.isArray(currentSegmentsPolyline)) {
                 currentSegmentsPolyline.forEach(function(seg) { playbackMap.removeLayer(seg); });
             }
             currentSegmentsPolyline = [];
             if(mode === 'predrawn') {
                  for (var i = 0; i < routePoints.length - 1; i++) {
                      var p0 = routePoints[i];
                      var p1 = routePoints[i+1];
                      var dist = haversineDistance(p0, p1);
                      var options = {};
                      if(dist > 5) { options = {color:'red', dashArray:'10,10', weight:5}; }
                      else if(dist >= 1 && dist <= 5) { options = {color:'#2D336B', weight:5}; }
                      else { options = {color:'#1F7D53', weight:5}; }
                      var seg = L.polyline([p0, p1], options).addTo(playbackMap);
                      currentSegmentsPolyline.push(seg);
                  }
             } else {
                  // For dynamic mode, initialize with a starting segment in black
                  var seg = L.polyline([routePoints[currentPointIndex]], {color:'black', weight:5}).addTo(playbackMap);
                  currentSegmentsPolyline.push(seg);
             }
        }
    });

    // ----------------------- Updated: Fullscreen Toggle remains as-is -----------------------
    document.getElementById('toggleFullscreenBtn').addEventListener('click', function() {
        var modalContent = document.querySelector('#playTripModal .modal-content');
        if (!document.fullscreenElement) {
            modalContent.requestFullscreen().catch(err => {
                console.error('Error attempting to enable full-screen mode:', err);
            });
            this.innerText = 'Exit Fullscreen';
        } else {
            document.exitFullscreen();
            this.innerText = 'Fullscreen';
        }
    });

    // Ensure that when the modal is hidden, we exit fullscreen mode
    document.getElementById('playTripModal').addEventListener('hide.bs.modal', function () {
        if (document.fullscreenElement) {
            document.exitFullscreen();
            this.innerText = 'Fullscreen';
        }
    });

    // New: Listen for fullscreen change and revert map size when exiting fullscreen
    document.addEventListener('fullscreenchange', function () {
        if (!document.fullscreenElement) {
            // Revert map container size to its default (400px) when not in fullscreen
            document.getElementById('map').style.height = '400px';
            if (playbackMap) playbackMap.invalidateSize();
        }
    });

    // Playback control event listeners
    document.getElementById('playStartBtn').addEventListener('click', function(){
         startPlayback();
    });
    document.getElementById('playPauseBtn').addEventListener('click', function(){
         if(isPaused) {
             isPaused = false;
             this.innerText = 'Pause';
         } else {
             isPaused = true;
             this.innerText = 'Resume';
         }
    });
    document.getElementById('playStopBtn').addEventListener('click', function(){
         stopPlayback();
         document.getElementById('playPauseBtn').innerText = 'Pause';
    });
    document.getElementById('playStepForwardBtn').addEventListener('click', function(){
         if(currentPointIndex < routePoints.length - 1) {
              currentPointIndex++;
              updatePlaybackMarker(currentPointIndex);
         }
    });
    document.getElementById('playStepBackBtn').addEventListener('click', function(){
         if(currentPointIndex > 0) {
              currentPointIndex--;
              updatePlaybackMarker(currentPointIndex);
         }
    });
    // New: Seek Bar Listener - update playback position when user moves the seek bar
    document.getElementById('playSeekBar').addEventListener('input', function() {
         var percent = parseInt(this.value, 10);
         currentPointIndex = Math.round((percent / 100) * (routePoints.length - 1));
         updatePlaybackMarker(currentPointIndex);
    });

    function loadTripCoordinates(tripId) {
        var modalEl = document.getElementById('playTripModal');
        var playModal = new bootstrap.Modal(modalEl);
        document.getElementById('playError').style.display = 'none';
        fetch('/trip_coordinates/' + tripId)
            .then(response => {
                if (!response.ok) {
                    throw new Error('API error');
                }
                return response.json();
            })
            .then(data => {
                var coords = data.data.attributes.coordinates;
                if (!coords || !coords.length) {
                    throw new Error('No coordinates found');
                }
                routePoints = coords.map(function(pair) {
                    return [parseFloat(pair[1]), parseFloat(pair[0])];
                });
                // If only one coordinate is returned, add a second coordinate for playback demo
                if(routePoints.length < 2) {
                    routePoints.push([routePoints[0][0] + 0.001, routePoints[0][1] + 0.001]);
                }
                modalEl.addEventListener('shown.bs.modal', function initMapAfterShow() {
                    initMap(routePoints);
                    currentPointIndex = reversePlayback ? routePoints.length - 1 : 0;
                    updatePlaybackMarker(currentPointIndex);
                    setTimeout(function() {
                        if (playbackMap) {
                            playbackMap.invalidateSize();
                        }
                    }, 100);
                }, { once: true });
                playModal.show();
            })
            .catch(error => {
                document.getElementById('playError').innerText = 'Error loading trip coordinates: ' + error;
                document.getElementById('playError').style.display = 'block';
            });
    }

    document.querySelectorAll('.play-trip-btn').forEach(function(btn){
        btn.addEventListener('click', function(){
            var tripId = this.getAttribute('data-trip-id');
            loadTripCoordinates(tripId);
        });
    });

    document.getElementById('playTripModal').addEventListener('hidden.bs.modal', function () {
        stopPlayback();
        if (playbackMap) {
            playbackMap.remove();
            playbackMap = null;
        }
    });

    // Append the modal to the document body on show to avoid stacking context issues
    document.addEventListener('show.bs.modal', function (event) {
        document.body.appendChild(event.target);
    });

    // Invalidate map size when the modal is fully shown to ensure the map renders correctly
    document.getElementById('playTripModal').addEventListener('shown.bs.modal', function () {
        if (playbackMap) {
            playbackMap.invalidateSize();
        }
    });

    // Fullscreen toggle functionality for playTripModal
    document.getElementById('toggleFullscreenBtn').addEventListener('click', function() {
        var modalContent = document.querySelector('#playTripModal .modal-content');
        if (!document.fullscreenElement) {
            modalContent.requestFullscreen().catch(err => {
                console.error('Error attempting to enable full-screen mode:', err);
            });
            this.innerText = 'Exit Fullscreen';
        } else {
            document.exitFullscreen();
            this.innerText = 'Fullscreen';
        }
    });

    // Ensure that when the modal is hidden, we exit fullscreen mode
    document.getElementById('playTripModal').addEventListener('hide.bs.modal', function () {
        if (document.fullscreenElement) {
            document.exitFullscreen();
            document.getElementById('toggleFullscreenBtn').innerText = 'Fullscreen';
        }
    });
</script>

<!-- Trip Issues Modal -->
<div class="modal fade" id="tripIssuesModal" tabindex="-1" aria-labelledby="tripIssuesModalLabel" aria-hidden="true">
  <div class="modal-dialog">
    <div class="modal-content">
      <div class="modal-header">
        <h5 class="modal-title" id="tripIssuesModalLabel">Edit Trip Issues for Trip <span id="modal-trip-id"></span></h5>
        <button type="button" class="btn-close" data-bs-dismiss="modal" aria-label="Close"></button>
      </div>
      <div class="modal-body">
        <select id="trip-issues-select" class="form-control" multiple style="width: 100%;"></select>
        <br>
        <button id="open-new-tag-modal" class="btn btn-link">Create New Tag</button>
      </div>
      <div class="modal-footer">
        <button type="button" class="btn btn-secondary" data-bs-dismiss="modal">Cancel</button>
        <button type="button" id="save-trip-issues-btn" class="btn btn-primary">Save changes</button>
      </div>
    </div>
  </div>
</div>

<!-- New Tag Modal -->
<div class="modal fade" id="newTagModal" tabindex="-1" aria-labelledby="newTagModalLabel" aria-hidden="true">
  <div class="modal-dialog">
    <div class="modal-content">
      <div class="modal-header">
        <h5 class="modal-title" id="newTagModalLabel">Create New Tag</h5>
        <button type="button" class="btn-close" data-bs-dismiss="modal" aria-label="Close"></button>
      </div>
      <div class="modal-body">
        <input type="text" id="new-tag-input" class="form-control" placeholder="Enter new tag name">
      </div>
      <div class="modal-footer">
        <button type="button" class="btn btn-secondary" data-bs-dismiss="modal">Cancel</button>
        <button type="button" id="save-new-tag-btn" class="btn btn-primary">Create Tag</button>
      </div>
    </div>
  </div>
</div>

<!-- Delete Tag Modal -->
<div class="modal fade" id="deleteTagModal" tabindex="-1" aria-labelledby="deleteTagModalLabel" aria-hidden="true">
  <div class="modal-dialog">
    <div class="modal-content">
      <div class="modal-header">
        <h5 class="modal-title" id="deleteTagModalLabel">Delete Tag</h5>
        <button type="button" class="btn-close" data-bs-dismiss="modal" aria-label="Close"></button>
      </div>
      <div class="modal-body">
        <select id="delete-tag-select" class="form-control" style="width: 100%;"></select>
      </div>
      <div class="modal-footer">
        <button type="button" class="btn btn-secondary" data-bs-dismiss="modal">Cancel</button>
        <button type="button" id="confirm-delete-tag-btn" class="btn btn-danger">Delete Tag</button>
      </div>
    </div>
  </div>
</div>

<!-- Log Analysis Modal -->
<div class="modal fade" id="logAnalysisModal" tabindex="-1" aria-labelledby="logAnalysisModalLabel" aria-hidden="true">
  <div class="modal-dialog modal-lg">
    <div class="modal-content">
      <div class="modal-header">
        <h5 class="modal-title" id="logAnalysisModalLabel">Log Analysis for Trip <span id="log-analysis-trip-id"></span></h5>
        <button type="button" class="btn-close" data-bs-dismiss="modal" aria-label="Close"></button>
      </div>
      <div class="modal-body">
        <div id="log-analysis-loading" class="text-center">
          <div class="spinner-border text-primary" role="status">
            <span class="visually-hidden">Loading...</span>
          </div>
          <p class="mt-2">Downloading and analyzing log files...</p>
        </div>
        <div id="log-analysis-error" class="alert alert-danger" style="display: none;"></div>
        <div id="log-analysis-content" style="display: none;">
          <div class="row mb-3">
            <div class="col-md-6">
              <div class="card">
                <div class="card-header">Log Summary</div>
                <div class="card-body">
                  <p><strong>Total Lines:</strong> <span id="log-total-lines"></span></p>
                  <p><strong>Time Range:</strong> <span id="log-time-range"></span></p>
                  <p><strong>Time Without Logs:</strong> <span id="log-time-without"></span></p>
                  <p><strong>Filename:</strong> <span id="log-filename"></span></p>
                </div>
              </div>
            </div>
            <div class="col-md-6">
              <div class="card">
                <div class="card-header">Issues Found</div>
                <div class="card-body">
                  <ul class="list-group" id="log-issues-list">
                  </ul>
                </div>
              </div>
            </div>
          </div>
          <div class="card mb-3">
            <div class="card-header">Tags Added</div>
            <div class="card-body">
              <div id="log-tags-container">
              </div>
            </div>
          </div>
          <div class="card">
            <div class="card-header">Issue Details</div>
            <div class="card-body" style="max-height: 300px; overflow-y: auto;">
              <pre id="log-issue-details" class="small">No details available</pre>
            </div>
          </div>
        </div>
      </div>
      <div class="modal-footer">
        <button type="button" class="btn btn-secondary" data-bs-dismiss="modal">Close</button>
      </div>
    </div>
  </div>
</div>

<<<<<<< HEAD
  // Handle confirm delete tag
  document.getElementById('confirm-delete-tag-btn').addEventListener('click', function(){
    const select = document.getElementById('delete-tag-select');
    const tagName = select.value;
    if (!tagName) {
        alert('Please select a tag to delete.');
        return;
    }
    if (!confirm('Are you sure you want to delete the tag "' + tagName + '"? This action cannot be undone.')) {
        return;
    }
    fetch('/delete_tag', {
        method: 'POST',
        headers: {'Content-Type': 'application/json'},
        body: JSON.stringify({name: tagName})
    })
    .then(response => response.json())
    .then(data => {
        if(data.status === 'success'){
            alert('Tag deleted successfully.');
            bootstrap.Modal.getInstance(document.getElementById('deleteTagModal')).hide();
            // Remove deleted tag from trip issues select if present
            document.querySelectorAll('#trip-issues-select option').forEach(function(opt){
                if(opt.value === tagName) {
                    opt.remove();
                }
            });
        } else {
            alert('Error: ' + data.message);
        }
    })
    .catch(error => {
        alert('Error deleting tag: ' + error);
    });
  });
});

function cleanForm(event) {
  event.preventDefault();
  const form = event.target;
  const formData = new FormData(form);
  const cleanedParams = new URLSearchParams();

  // Create a map of operator fields to their corresponding value fields
  const operatorPairs = {
    'trip_time_op': 'trip_time',
    'log_count_op': 'log_count',
    'medium_segments_op': 'medium_segments',
    'long_segments_op': 'long_segments',
    'short_dist_total_op': 'short_dist_total',
    'medium_dist_total_op': 'medium_dist_total',
    'long_dist_total_op': 'long_dist_total',
    'max_segment_distance_op': 'max_segment_distance',
    'avg_segment_distance_op': 'avg_segment_distance'
  };

  // First pass: collect all values
  const values = {};
  for (const [key, value] of formData.entries()) {
    values[key] = value.trim();
  }

  // Second pass: add only non-empty parameters to URL
  for (const [key, value] of formData.entries()) {
    const trimmedValue = value.trim();
    
    // Skip empty values and default values
    if (!trimmedValue) continue;
    if (key === 'export_name' && trimmedValue === 'exported_trips') continue;
    if (key === 'status' && trimmedValue === 'completed') continue;

    // Handle operator fields
    if (key.endsWith('_op')) {
      const valueField = operatorPairs[key];
      // Only include operator if it has a corresponding non-empty value
      if (values[valueField]) {
        if (trimmedValue !== 'equal') { // Only include non-default operators
          cleanedParams.append(key, trimmedValue);
        }
      }
    }
    // Handle regular fields
    else {
      const operatorField = key + '_op';
      // If this is a value field with an operator, only include it if it has a value
      if (Object.values(operatorPairs).includes(key)) {
        if (values[key]) {
          cleanedParams.append(key, trimmedValue);
        }
      }
      // For all other fields, include if they have a value
      else {
        cleanedParams.append(key, trimmedValue);
      }
    }
  }

  // Add page parameter if it exists and is not 1
  const urlParams = new URLSearchParams(window.location.search);
  const page = urlParams.get('page');
  if (page && page !== '1') {
    cleanedParams.append('page', page);
  }

  const queryString = cleanedParams.toString();
  window.location.href = `${form.action}${queryString ? '?' + queryString : ''}`;
  return false;
}
=======
<script>
// The DOMContentLoaded event handler and all the trip tag management code has been consolidated 
// with the main event handler at the top of the file to avoid duplicate event listeners.
>>>>>>> b6a8385a
</script>
{% endblock %}<|MERGE_RESOLUTION|>--- conflicted
+++ resolved
@@ -445,7 +445,6 @@
     <p class="mb-0">Showing page {{ page }} of {{ total_pages }} ({{ total_rows }} total rows)</p>
     <div>
       {% if page > 1 %}
-<<<<<<< HEAD
         {% set prev_args = dict(request.args) %}
         {% set _ = prev_args.update({'page': page-1}) %}
         <a class="btn btn-secondary btn-sm" href="{{ url_for('trips', **prev_args) }}">
@@ -458,16 +457,6 @@
         <a class="btn btn-secondary btn-sm" href="{{ url_for('trips', **next_args) }}">
           Next
         </a>
-=======
-        <a class="btn btn-secondary btn-sm" href="?page={{ page-1 }}&trip_id={{ trip_id_search }}&route_quality={{ route_quality_filter }}&expected_trip_quality={{ expected_trip_quality_filter }}&model={{ model_filter }}&ram={{ ram_filter }}&carrier={{ carrier_filter }}&variance_min={{ variance_min }}&variance_max={{ variance_max }}&driver={{ driver_filter or '' }}&trip_time_min={{ request.args.get('trip_time_min','') }}&trip_time_max={{ request.args.get('trip_time_max','') }}&trip_time={{ request.args.get('trip_time','') }}&trip_time_op={{ request.args.get('trip_time_op','equal') }}&completed_by={{ request.args.get('completed_by','') }}&log_count_min={{ request.args.get('log_count_min','') }}&log_count_max={{ request.args.get('log_count_max','') }}&log_count={{ request.args.get('log_count','') }}&log_count_op={{ request.args.get('log_count_op','equal') }}&status={{ request.args.get('status','') }}&lack_of_accuracy={{ request.args.get('lack_of_accuracy','') }}&tags={{ request.args.get('tags','') }}&medium_segments={{ request.args.get('medium_segments','') }}&medium_segments_op={{ request.args.get('medium_segments_op','equal') }}&long_segments={{ request.args.get('long_segments','') }}&long_segments_op={{ request.args.get('long_segments_op','equal') }}&short_dist_total={{ request.args.get('short_dist_total','') }}&short_dist_total_op={{ request.args.get('short_dist_total_op','equal') }}&medium_dist_total={{ request.args.get('medium_dist_total','') }}&medium_dist_total_op={{ request.args.get('medium_dist_total_op','equal') }}&long_dist_total={{ request.args.get('long_dist_total','') }}&long_dist_total_op={{ request.args.get('long_dist_total_op','equal') }}&max_segment_distance={{ request.args.get('max_segment_distance','') }}&max_segment_distance_op={{ request.args.get('max_segment_distance_op','equal') }}&avg_segment_distance={{ request.args.get('avg_segment_distance','') }}&avg_segment_distance_op={{ request.args.get('avg_segment_distance_op','equal') }}&export_name={{ request.args.get('export_name','exported_trips') }}">
-        Previous
-      </a>
-      {% endif %}
-      {% if page < total_pages %}
-        <a class="btn btn-secondary btn-sm" href="?page={{ page+1 }}&trip_id={{ trip_id_search }}&route_quality={{ route_quality_filter }}&expected_trip_quality={{ expected_trip_quality_filter }}&model={{ model_filter }}&ram={{ ram_filter }}&carrier={{ carrier_filter }}&variance_min={{ variance_min }}&variance_max={{ variance_max }}&driver={{ driver_filter or '' }}&trip_time_min={{ request.args.get('trip_time_min','') }}&trip_time_max={{ request.args.get('trip_time_max','') }}&trip_time={{ request.args.get('trip_time','') }}&trip_time_op={{ request.args.get('trip_time_op','equal') }}&completed_by={{ request.args.get('completed_by','') }}&log_count_min={{ request.args.get('log_count_min','') }}&log_count_max={{ request.args.get('log_count_max','') }}&log_count={{ request.args.get('log_count','') }}&log_count_op={{ request.args.get('log_count_op','equal') }}&status={{ request.args.get('status','') }}&lack_of_accuracy={{ request.args.get('lack_of_accuracy','') }}&tags={{ request.args.get('tags','') }}&medium_segments={{ request.args.get('medium_segments','') }}&medium_segments_op={{ request.args.get('medium_segments_op','equal') }}&long_segments={{ request.args.get('long_segments','') }}&long_segments_op={{ request.args.get('long_segments_op','equal') }}&short_dist_total={{ request.args.get('short_dist_total','') }}&short_dist_total_op={{ request.args.get('short_dist_total_op','equal') }}&medium_dist_total={{ request.args.get('medium_dist_total','') }}&medium_dist_total_op={{ request.args.get('medium_dist_total_op','equal') }}&long_dist_total={{ request.args.get('long_dist_total','') }}&long_dist_total_op={{ request.args.get('long_dist_total_op','equal') }}&max_segment_distance={{ request.args.get('max_segment_distance','') }}&max_segment_distance_op={{ request.args.get('max_segment_distance_op','equal') }}&avg_segment_distance={{ request.args.get('avg_segment_distance','') }}&avg_segment_distance_op={{ request.args.get('avg_segment_distance_op','equal') }}&export_name={{ request.args.get('export_name','exported_trips') }}">
-        Next
-      </a>
->>>>>>> b6a8385a
       {% endif %}
     </div>
   </div>
@@ -587,585 +576,88 @@
       }
       var modal = new bootstrap.Modal(modalEl);
       modal.show();
-    });
-  }
-
-  // Confirmation modal event handlers
-  document.getElementById('confirmFullRefresh').addEventListener('click', function() {
-    var btn = document.getElementById('full-update-btn');
-    btn.disabled = true;
-    var modal = bootstrap.Modal.getInstance(document.getElementById('confirmationModal'));
-    modal.hide();
-    
-    fetch('{{ url_for("update_all_db_async") }}', { method: 'POST' })
-      .then(response => response.json())
-      .then(data => {
-        var jobId = data.job_id;
-        document.getElementById('update-progress-container').style.display = 'block';
-        document.getElementById('update-summary').style.display = 'none';
-        var progressBar = document.getElementById('update-progress-bar');
-        var interval = setInterval(function() {
-          fetch('{{ url_for("update_progress") }}' + '?job_id=' + jobId)
-            .then(response => response.json())
-            .then(progressData => {
-              if(progressData.error) {
-                clearInterval(interval);
-                alert('Error: ' + progressData.error);
-                document.getElementById('update-progress-container').style.display = 'none';
-                btn.disabled = false;
-              } else {
-                var percent = progressData.percent;
-                progressBar.style.width = percent + '%';
-                progressBar.innerText = Math.floor(percent) + '%';
-                
-                // Update statistics counters
-                document.getElementById('progress-total').textContent = 'Total: ' + progressData.total;
-                document.getElementById('progress-completed').textContent = 'Completed: ' + progressData.completed;
-                document.getElementById('progress-updated').textContent = 'Updated: ' + progressData.updated;
-                document.getElementById('progress-skipped').textContent = 'Skipped: ' + progressData.skipped;
-                document.getElementById('progress-created').textContent = 'Created: ' + progressData.created;
-                document.getElementById('progress-errors').textContent = 'Errors: ' + progressData.errors;
-                
-                if(progressData.status === 'completed') {
-                  clearInterval(interval);
-                  
-                  // Display summary information
-                  var summaryDiv = document.getElementById('update-summary');
-                  var summaryMessage = '';
-                  
-                  if(progressData.updated > 0) {
-                    summaryMessage += `<p>Fields updated: ${progressData.summary_fields.join(', ')}</p>`;
-                    summaryMessage += `<p>Reasons for updates: ${progressData.summary_reasons.join(', ')}</p>`;
-                  }
-                  
-                  if(progressData.created > 0) {
-                    summaryMessage += `<p>${progressData.created} new trips were created.</p>`;
-                  }
-                  
-                  summaryDiv.innerHTML = summaryMessage;
-                  summaryDiv.style.display = 'block';
-                  
-                  // Re-enable button after 2 seconds
-                  setTimeout(function() {
-                    btn.disabled = false;
-                  }, 2000);
-                }
-              }
-            })
-            .catch(error => {
-              clearInterval(interval);
-              console.error('Error checking progress:', error);
-              alert('Error checking progress: ' + error);
-              btn.disabled = false;
-            });
-        }, 1000);
-      })
-      .catch(error => {
-        console.error('Error starting update process:', error);
-        alert('Error starting update process: ' + error);
-        btn.disabled = false;
-      });
-  });
-  
-  // Cancel button inside the modal
-  document.getElementById('cancelFullRefresh').addEventListener('click', function() {
-    var modal = bootstrap.Modal.getInstance(document.getElementById('confirmationModal'));
-    modal.hide();
-  });
-
-  // Play Trip buttons
-  document.querySelectorAll('.play-trip-btn').forEach(function(btn) {
-    btn.addEventListener('click', function() {
-      const tripId = this.getAttribute('data-trip-id');
-      playTrip(tripId);
-    });
-  });
-
-  // Update DB button
-  document.getElementById('update-db-btn').addEventListener('click', function(e) {
-    e.preventDefault();
-    var btn = this;
-    btn.disabled = true;
-    fetch('{{ url_for("update_db_async") }}', { method: 'POST' })
-      .then(response => response.json())
-      .then(data => {
-          var jobId = data.job_id;
-          document.getElementById('update-progress-container').style.display = 'block';
-          document.getElementById('update-summary').style.display = 'none';
-          var progressBar = document.getElementById('update-progress-bar');
-          var interval = setInterval(function() {
+      
+      // If user confirms, start the full refresh process
+      document.getElementById('confirmFullRefresh').onclick = function() {
+        modal.hide();
+        fullUpdateBtn.disabled = true;
+        fetch('{{ url_for("update_all_db_async") }}', { method: 'POST' })
+          .then(response => response.json())
+          .then(data => {
+            var jobId = data.job_id;
+            document.getElementById('update-progress-container').style.display = 'block';
+            document.getElementById('update-summary').style.display = 'none';
+            var progressBar = document.getElementById('update-progress-bar');
+            var interval = setInterval(function() {
               fetch('{{ url_for("update_progress") }}' + '?job_id=' + jobId)
                 .then(response => response.json())
                 .then(progressData => {
-                    if(progressData.error) {
-                        clearInterval(interval);
-                        alert('Error: ' + progressData.error);
-                        document.getElementById('update-progress-container').style.display = 'none';
-                        btn.disabled = false;
-                    } else {
-                        var percent = progressData.percent;
-                        progressBar.style.width = percent + '%';
-                        progressBar.innerText = Math.floor(percent) + '%';
-                        
-                        // Update statistics counters
-                        document.getElementById('progress-total').textContent = 'Total: ' + progressData.total;
-                        document.getElementById('progress-completed').textContent = 'Completed: ' + progressData.completed;
-                        document.getElementById('progress-updated').textContent = 'Updated: ' + progressData.updated;
-                        document.getElementById('progress-skipped').textContent = 'Skipped: ' + progressData.skipped;
-                        document.getElementById('progress-created').textContent = 'Created: ' + progressData.created;
-                        document.getElementById('progress-errors').textContent = 'Errors: ' + progressData.errors;
-                        
-                        if(progressData.status === 'completed') {
-                            clearInterval(interval);
-                            
-                            // Display summary information
-                            var summaryDiv = document.getElementById('update-summary');
-                            var summaryMessage = '';
-                            
-                            if(progressData.updated > 0) {
-                                summaryMessage += `<p>Fields updated: ${progressData.summary_fields.join(', ')}</p>`;
-                                summaryMessage += `<p>Reasons for updates: ${progressData.summary_reasons.join(', ')}</p>`;
-                            }
-                            
-                            if(progressData.created > 0) {
-                                summaryMessage += `<p>${progressData.created} new trips were created.</p>`;
-                            }
-                            
-                            summaryDiv.innerHTML = summaryMessage;
-                            summaryDiv.style.display = 'block';
-                            
-                            // Re-enable button after 2 seconds
-                            setTimeout(function() {
-                                btn.disabled = false;
-                            }, 2000);
-                        }
-                    }
-                })
-                .catch(error => {
+                  if(progressData.error) {
                     clearInterval(interval);
-                    console.error('Error checking progress:', error);
-                    alert('Error checking progress: ' + error);
-                    btn.disabled = false;
-                });
-          }, 1000);
-      })
-      .catch(error => {
-          console.error('Error starting update process:', error);
-          alert('Error starting update process: ' + error);
-          btn.disabled = false;
-      });
-  });
-
-  // Update all trips tags
-  document.getElementById('update-all-tags-btn').addEventListener('click', function(e) {
-    e.preventDefault();
-    var btn = this;
-    btn.disabled = true;
-    
-    // Confirmation dialog
-    if (!confirm('This will analyze log files for all trips and update their tags. This may take a while. Continue?')) {
-      btn.disabled = false;
-      return;
-    }
-    
-    fetch('{{ url_for("update_all_trips_tags") }}', { method: 'POST' })
-      .then(response => response.json())
-      .then(data => {
-        var jobId = data.job_id;
-        document.getElementById('update-progress-container').style.display = 'block';
-        document.getElementById('update-summary').style.display = 'none';
-        var progressBar = document.getElementById('update-progress-bar');
-        var interval = setInterval(function() {
-          fetch('{{ url_for("update_progress") }}' + '?job_id=' + jobId)
-            .then(response => response.json())
-            .then(progressData => {
-              if(progressData.error) {
-                clearInterval(interval);
-                alert('Error: ' + progressData.error);
-                document.getElementById('update-progress-container').style.display = 'none';
-                btn.disabled = false;
-              } else {
-                var percent = progressData.percent;
-                progressBar.style.width = percent + '%';
-                progressBar.innerText = Math.floor(percent) + '%';
-                
-                // Update statistics counters
-                document.getElementById('progress-total').textContent = 'Total: ' + progressData.total;
-                document.getElementById('progress-completed').textContent = 'Completed: ' + progressData.completed;
-                document.getElementById('progress-updated').textContent = 'Updated: ' + progressData.updated;
-                document.getElementById('progress-skipped').textContent = 'Skipped: ' + progressData.skipped;
-                document.getElementById('progress-created').textContent = 'Created: ' + (progressData.created || 0);
-                document.getElementById('progress-errors').textContent = 'Errors: ' + progressData.errors;
-                
-                if(progressData.status === 'completed') {
-                  clearInterval(interval);
-                  
-                  // Display summary information
-                  var summaryDiv = document.getElementById('update-summary');
-                  var summaryMessage = '';
-                  
-                  if(progressData.updated > 0) {
-                    summaryMessage += `<p>${progressData.updated} trips had their tags updated based on log analysis.</p>`;
-                  }
-                  
-                  if(progressData.skipped > 0) {
-                    summaryMessage += `<p>${progressData.skipped} trips were skipped (logs unavailable or no issues found).</p>`;
-                  }
-                  
-                  if(progressData.errors > 0) {
-                    summaryMessage += `<p>${progressData.errors} trips encountered errors during log analysis.</p>`;
-                  }
-                  
-                  summaryDiv.innerHTML = summaryMessage;
-                  summaryDiv.style.display = 'block';
-                  
-                  // Re-enable button after 2 seconds
-                  setTimeout(function() {
-                    btn.disabled = false;
-                  }, 2000);
-                  
-                  // Offer to refresh page if tags were updated
-                  if(progressData.updated > 0) {
-                    if(confirm('Tags updated. Reload page to see changes?')) {
-                      window.location.reload();
+                    alert('Error: ' + progressData.error);
+                    document.getElementById('update-progress-container').style.display = 'none';
+                    fullUpdateBtn.disabled = false;
+                  } else {
+                    var percent = progressData.percent;
+                    progressBar.style.width = percent + '%';
+                    progressBar.innerText = Math.floor(percent) + '%';
+                    
+                    // Update statistics counters
+                    document.getElementById('progress-total').textContent = 'Total: ' + progressData.total;
+                    document.getElementById('progress-completed').textContent = 'Completed: ' + progressData.completed;
+                    document.getElementById('progress-updated').textContent = 'Updated: ' + progressData.updated;
+                    document.getElementById('progress-skipped').textContent = 'Skipped: ' + progressData.skipped;
+                    document.getElementById('progress-created').textContent = 'Created: ' + progressData.created;
+                    document.getElementById('progress-errors').textContent = 'Errors: ' + progressData.errors;
+                    
+                    if(progressData.status === 'completed') {
+                      clearInterval(interval);
+                      
+                      // Display summary information
+                      var summaryDiv = document.getElementById('update-summary');
+                      var summaryMessage = '';
+                      
+                      if (progressData.updated === 0) {
+                          summaryMessage = 'All records are up to date! No updates needed.';
+                      } else {
+                          summaryMessage = 'Completed full update of ' + progressData.updated + ' out of ' + progressData.total + ' trips. ';
+                          if (progressData.created > 0) {
+                              summaryMessage += 'Created ' + progressData.created + ' new records. ';
+                          }
+                          summaryMessage += 'Skipped ' + progressData.skipped + ' records. ';
+                          
+                          if (progressData.errors > 0) {
+                              summaryMessage += 'Encountered ' + progressData.errors + ' errors. ';
+                          }
+                          
+                          if (progressData.summary_fields) {
+                              summaryMessage += 'Most updated fields: ' + progressData.summary_fields.join(', ') + '.';
+                          }
+                          
+                          if (progressData.summary_reasons) {
+                              summaryMessage += ' Top reasons for updates: ' + progressData.summary_reasons.join(', ') + '.';
+                          }
+                      }
+                      
+                      summaryDiv.textContent = summaryMessage;
+                      summaryDiv.style.display = 'block';
+                      
+                      setTimeout(function(){
+                          fullUpdateBtn.disabled = false;
+                      }, 1000);
                     }
                   }
-                }
-              }
-            })
-            .catch(error => {
-              clearInterval(interval);
-              console.error('Error checking progress:', error);
-              alert('Error checking progress: ' + error);
-              btn.disabled = false;
-            });
-        }, 1000);
-      })
-      .catch(error => {
-        console.error('Error starting update process:', error);
-        alert('Error starting update process: ' + error);
-        btn.disabled = false;
-      });
-  });
-
-  let currentTripId = null;
-
-  // When a Trip Issues button is clicked
-  document.querySelectorAll('.trip-issues-btn').forEach(function(btn){
-    btn.addEventListener('click', function(){
-      currentTripId = this.getAttribute('data-trip-id');
-      document.getElementById('modal-trip-id').textContent = currentTripId;
-      // Open the modal (assumes Bootstrap 5)
-      var tripModal = new bootstrap.Modal(document.getElementById('tripIssuesModal'));
-      tripModal.show();
-
-      // Populate the multi-select with all tags
-      fetch('/get_tags')
-        .then(response => response.json())
-        .then(data => {
-          const select = document.getElementById('trip-issues-select');
-          select.innerHTML = '';
-          data.tags.forEach(tag => {
-            let option = document.createElement('option');
-            option.value = tag.name;
-            option.text = tag.name;
-            select.add(option);
+                });
+            }, 2000);
           });
-          // Preselect existing tags if any, from data attribute
-          const existing = btn.getAttribute('data-trip-issues');
-          if(existing){
-            const tags = existing.split(',').map(t => t.trim()).filter(t => t);
-            for(let opt of select.options){
-              if(tags.includes(opt.value)){
-                opt.selected = true;
-              }
-            }
-          }
-        });
-    });
-  });
-
-  // Save changes for trip issues
-  document.getElementById('save-trip-issues-btn').addEventListener('click', function(){
-    const select = document.getElementById('trip-issues-select');
-    const selected = Array.from(select.selectedOptions).map(opt => opt.value);
-    fetch('/update_trip_tags', {
-      method: 'POST',
-      headers: { 'Content-Type': 'application/json' },
-      body: JSON.stringify({ trip_id: currentTripId, tags: selected })
-    })
-    .then(response => response.json())
-    .then(data => {
-      if(data.status === 'success'){
-        // Update the button text accordingly
-        document.querySelector(`.trip-issues-btn[data-trip-id='${currentTripId}']`).textContent = selected.length > 0 ? 'Edit' : 'Add';
-        // Also update its data attribute
-        document.querySelector(`.trip-issues-btn[data-trip-id='${currentTripId}']`).setAttribute('data-trip-issues', selected.join(', '));
-        bootstrap.Modal.getInstance(document.getElementById('tripIssuesModal')).hide();
-      } else {
-        alert(data.message);
-      }
-    });
-  });
-
-  // Open New Tag Modal from within the Trip Issues Modal
-  document.getElementById('open-new-tag-modal').addEventListener('click', function(){
-    var newTagModal = new bootstrap.Modal(document.getElementById('newTagModal'));
-    newTagModal.show();
-  });
-
-  // Handle Create New Tag
-  document.getElementById('save-new-tag-btn').addEventListener('click', function(){
-    const newTagName = document.getElementById('new-tag-input').value.trim();
-    if(newTagName === ''){
-      alert('Please enter a tag name');
-      return;
-    }
-    fetch('/create_tag', {
-      method: 'POST',
-      headers: { 'Content-Type': 'application/json' },
-      body: JSON.stringify({ name: newTagName })
-    })
-    .then(response => response.json())
-    .then(data => {
-      if(data.status === 'success'){
-        // Add the new tag to the multi-select dropdown
-        const select = document.getElementById('trip-issues-select');
-        let option = document.createElement('option');
-        option.value = data.tag.name;
-        option.text = data.tag.name;
-        option.selected = true;
-        select.add(option);
-        document.getElementById('new-tag-input').value = '';
-        bootstrap.Modal.getInstance(document.getElementById('newTagModal')).hide();
-      } else {
-        alert(data.message);
-      }
-    });
-  });
-
-  // 'Add New Tag' button outside the table opens the New Tag Modal
-  document.getElementById('add-new-tag-btn').addEventListener('click', function(){
-    var newTagModal = new bootstrap.Modal(document.getElementById('newTagModal'));
-    newTagModal.show();
-  });
-
-  // Handle Delete Tag button click
-  document.getElementById('delete-tag-btn').addEventListener('click', function(){
-    // Populate the delete tag select with available tags
-    fetch('/get_tags')
-      .then(response => response.json())
-      .then(data => {
-        const select = document.getElementById('delete-tag-select');
-        select.innerHTML = '';
-        data.tags.forEach(tag => {
-          let option = document.createElement('option');
-          option.value = tag.name;
-          option.text = tag.name;
-          select.add(option);
-        });
-        // Show the delete tag modal
-        var deleteTagModal = new bootstrap.Modal(document.getElementById('deleteTagModal'));
-        deleteTagModal.show();
-      });
-  });
-
-  // Handle confirm delete tag
-  document.getElementById('confirm-delete-tag-btn').addEventListener('click', function(){
-    const select = document.getElementById('delete-tag-select');
-    const tagName = select.value;
-    if (!tagName) {
-        alert('Please select a tag to delete.');
-        return;
-    }
-    if (!confirm('Are you sure you want to delete the tag "' + tagName + '"? This action cannot be undone.')) {
-        return;
-    }
-    fetch('/delete_tag', {
-        method: 'POST',
-        headers: {'Content-Type': 'application/json'},
-        body: JSON.stringify({name: tagName})
-    })
-    .then(response => response.json())
-    .then(data => {
-        if(data.status === 'success'){
-            alert('Tag deleted successfully.');
-            bootstrap.Modal.getInstance(document.getElementById('deleteTagModal')).hide();
-            // Remove deleted tag from trip issues select if present
-            document.querySelectorAll('#trip-issues-select option').forEach(function(opt){
-                if(opt.value === tagName) {
-                    opt.remove();
-                }
-            });
-        } else {
-            alert('Error: ' + data.message);
-        }
-    })
-    .catch(error => {
-        alert('Error deleting tag: ' + error);
-    });
-  });
-
-  document.querySelectorAll('.analyze-logs-btn').forEach(function(btn) {
-    btn.addEventListener('click', function() {
-      const tripId = this.getAttribute('data-trip-id');
-      document.getElementById('log-analysis-trip-id').textContent = tripId;
-      
-      // Reset modal content
-      document.getElementById('log-analysis-loading').style.display = 'block';
-      document.getElementById('log-analysis-error').style.display = 'none';
-      document.getElementById('log-analysis-content').style.display = 'none';
-      document.getElementById('log-issues-list').innerHTML = '';
-      document.getElementById('log-tags-container').innerHTML = '';
-      document.getElementById('log-issue-details').textContent = 'No details available';
-      
-      // Show the modal
-      const logModal = new bootstrap.Modal(document.getElementById('logAnalysisModal'));
-      logModal.show();
-      
-      // Fetch and analyze logs
-      fetch('/download_driver_logs/' + tripId, {
-        method: 'POST',
-        headers: { 'Content-Type': 'application/json' }
-      })
-      .then(response => {
-        if (!response.ok) {
-          return response.json().then(data => {
-            throw new Error(data.message || 'Failed to download and analyze logs');
-          });
-        }
-        return response.json();
-      })
-      .then(data => {
-        // Hide loading, show content
-        document.getElementById('log-analysis-loading').style.display = 'none';
-        document.getElementById('log-analysis-content').style.display = 'block';
-        
-        // Fill in summary information
-        document.getElementById('log-total-lines').textContent = data.analysis.total_lines;
-        document.getElementById('log-time-range').textContent = 
-          (data.analysis.first_timestamp || 'Unknown') + ' to ' + 
-          (data.analysis.last_timestamp || 'Unknown');
-        
-        const timeWithoutLogs = data.analysis.time_without_logs;
-        const minutes = Math.floor(timeWithoutLogs / 60);
-        const seconds = Math.floor(timeWithoutLogs % 60);
-        document.getElementById('log-time-without').textContent = 
-          `${minutes} minutes, ${seconds} seconds`;
-        
-        document.getElementById('log-filename').textContent = data.filename;
-        
-        // Fill in issues list
-        const issuesList = document.getElementById('log-issues-list');
-        const issueItems = [
-          { count: data.analysis.mqtt_connection_issues, label: 'MQTT Connection Issues' },
-          { count: data.analysis.network_connectivity_issues, label: 'Network Connectivity Issues' },
-          { count: data.analysis.location_tracking_issues, label: 'Location Tracking Issues' },
-          { count: data.analysis.memory_pressure_indicators, label: 'Memory Pressure Indicators' },
-          { count: data.analysis.app_crashes, label: 'App Crashes' },
-          { count: data.analysis.server_errors, label: 'Server Errors' }
-        ];
-        
-        issueItems.forEach(item => {
-          if (item.count > 0) {
-            const li = document.createElement('li');
-            li.className = 'list-group-item d-flex justify-content-between align-items-center';
-            li.textContent = item.label;
-            const badge = document.createElement('span');
-            badge.className = 'badge bg-primary rounded-pill';
-            badge.textContent = item.count;
-            li.appendChild(badge);
-            issuesList.appendChild(li);
-          }
-        });
-        
-        // Fill in tags
-        const tagsContainer = document.getElementById('log-tags-container');
-        if (data.analysis.tags && data.analysis.tags.length > 0) {
-          data.analysis.tags.forEach(tag => {
-            const badge = document.createElement('span');
-            badge.className = 'badge bg-success me-2 mb-2';
-            badge.textContent = tag;
-            tagsContainer.appendChild(badge);
-          });
-        } else {
-          tagsContainer.textContent = 'No tags identified';
-        }
-        
-        // Fill in issue details
-        if (data.analysis.issue_details && data.analysis.issue_details.length > 0) {
-          // Take only the first 100 details to avoid overwhelming the modal
-          const detailsToShow = data.analysis.issue_details.slice(0, 100);
-          const detailsText = detailsToShow.map(d => `[${d.type}] ${d.line}`).join('\n');
-          document.getElementById('log-issue-details').textContent = detailsText;
-          
-          if (data.analysis.issue_details.length > 100) {
-            document.getElementById('log-issue-details').textContent += 
-              `\n\n... and ${data.analysis.issue_details.length - 100} more issues (not shown)`;
-          }
-        }
-        
-        // Update the trip's tags in the table to reflect newly added tags
-        if (data.analysis.tags && data.analysis.tags.length > 0) {
-          const tripRow = btn.closest('tr');
-          
-          // Find the trip-issues-btn to locate the correct cell
-          const issuesBtn = tripRow.querySelector('.trip-issues-btn');
-          const tagsCell = issuesBtn ? issuesBtn.closest('td').nextElementSibling : null;
-          
-          if (tagsCell) {
-            // Get current tags and add new ones
-            let currentTags = tagsCell.textContent.trim();
-            const newTags = data.analysis.tags.join(', ');
-            
-            if (currentTags) {
-              // Avoid duplicating tags
-              const existingTagsArray = currentTags.split(',').map(t => t.trim());
-              const newTagsArray = newTags.split(',').map(t => t.trim());
-              
-              const combinedTags = [...new Set([...existingTagsArray, ...newTagsArray])];
-              tagsCell.textContent = combinedTags.join(', ');
-            } else {
-              tagsCell.textContent = newTags;
-            }
-            
-            // Update the trip-issues-btn to show "Edit" now that we have tags
-            if (issuesBtn) {
-              issuesBtn.textContent = 'Edit';
-              // Update the data attribute as well
-              issuesBtn.setAttribute('data-trip-issues', tagsCell.textContent);
-            }
-            
-            // Save the tags to the database so they persist after page refresh
-            fetch('/update_trip_tags', {
-              method: 'POST',
-              headers: { 'Content-Type': 'application/json' },
-              body: JSON.stringify({ 
-                trip_id: tripId, 
-                tags: tagsCell.textContent.split(',').map(t => t.trim()).filter(t => t)
-              })
-            })
-            .then(response => response.json())
-            .then(updateResult => {
-              if (updateResult.status !== 'success') {
-                console.error('Failed to save tags:', updateResult.message);
-              }
-            })
-            .catch(error => {
-              console.error('Error saving tags:', error);
-            });
-          }
-        }
-      })
-      .catch(error => {
-        // Show error
-        document.getElementById('log-analysis-loading').style.display = 'none';
-        const errorEl = document.getElementById('log-analysis-error');
-        errorEl.style.display = 'block';
-        errorEl.textContent = 'Error: ' + (error.message || 'Failed to analyze logs');
-      });
-    });
-  });
+      };
+
+      // If user cancels, hide the modal
+      document.getElementById('cancelFullRefresh').onclick = function() {
+        modal.hide();
+      };
+    });
+  }
 });
 
 // Add this at the end of your existing script
@@ -1818,68 +1310,130 @@
   </div>
 </div>
 
-<!-- Log Analysis Modal -->
-<div class="modal fade" id="logAnalysisModal" tabindex="-1" aria-labelledby="logAnalysisModalLabel" aria-hidden="true">
-  <div class="modal-dialog modal-lg">
-    <div class="modal-content">
-      <div class="modal-header">
-        <h5 class="modal-title" id="logAnalysisModalLabel">Log Analysis for Trip <span id="log-analysis-trip-id"></span></h5>
-        <button type="button" class="btn-close" data-bs-dismiss="modal" aria-label="Close"></button>
-      </div>
-      <div class="modal-body">
-        <div id="log-analysis-loading" class="text-center">
-          <div class="spinner-border text-primary" role="status">
-            <span class="visually-hidden">Loading...</span>
-          </div>
-          <p class="mt-2">Downloading and analyzing log files...</p>
-        </div>
-        <div id="log-analysis-error" class="alert alert-danger" style="display: none;"></div>
-        <div id="log-analysis-content" style="display: none;">
-          <div class="row mb-3">
-            <div class="col-md-6">
-              <div class="card">
-                <div class="card-header">Log Summary</div>
-                <div class="card-body">
-                  <p><strong>Total Lines:</strong> <span id="log-total-lines"></span></p>
-                  <p><strong>Time Range:</strong> <span id="log-time-range"></span></p>
-                  <p><strong>Time Without Logs:</strong> <span id="log-time-without"></span></p>
-                  <p><strong>Filename:</strong> <span id="log-filename"></span></p>
-                </div>
-              </div>
-            </div>
-            <div class="col-md-6">
-              <div class="card">
-                <div class="card-header">Issues Found</div>
-                <div class="card-body">
-                  <ul class="list-group" id="log-issues-list">
-                  </ul>
-                </div>
-              </div>
-            </div>
-          </div>
-          <div class="card mb-3">
-            <div class="card-header">Tags Added</div>
-            <div class="card-body">
-              <div id="log-tags-container">
-              </div>
-            </div>
-          </div>
-          <div class="card">
-            <div class="card-header">Issue Details</div>
-            <div class="card-body" style="max-height: 300px; overflow-y: auto;">
-              <pre id="log-issue-details" class="small">No details available</pre>
-            </div>
-          </div>
-        </div>
-      </div>
-      <div class="modal-footer">
-        <button type="button" class="btn btn-secondary" data-bs-dismiss="modal">Close</button>
-      </div>
-    </div>
-  </div>
-</div>
-
-<<<<<<< HEAD
+<script>
+document.addEventListener('DOMContentLoaded', function(){
+  let currentTripId = null;
+
+  // When a Trip Issues button is clicked
+  document.querySelectorAll('.trip-issues-btn').forEach(function(btn){
+    btn.addEventListener('click', function(){
+      currentTripId = this.getAttribute('data-trip-id');
+      document.getElementById('modal-trip-id').textContent = currentTripId;
+      // Open the modal (assumes Bootstrap 5)
+      var tripModal = new bootstrap.Modal(document.getElementById('tripIssuesModal'));
+      tripModal.show();
+
+      // Populate the multi-select with all tags
+      fetch('/get_tags')
+        .then(response => response.json())
+        .then(data => {
+          const select = document.getElementById('trip-issues-select');
+          select.innerHTML = '';
+          data.tags.forEach(tag => {
+            let option = document.createElement('option');
+            option.value = tag.name;
+            option.text = tag.name;
+            select.add(option);
+          });
+          // Preselect existing tags if any, from data attribute
+          const existing = btn.getAttribute('data-trip-issues');
+          if(existing){
+            const tags = existing.split(',').map(t => t.trim()).filter(t => t);
+            for(let opt of select.options){
+              if(tags.includes(opt.value)){
+                opt.selected = true;
+              }
+            }
+          }
+        });
+    });
+  });
+
+  // Save changes for trip issues
+  document.getElementById('save-trip-issues-btn').addEventListener('click', function(){
+    const select = document.getElementById('trip-issues-select');
+    const selected = Array.from(select.selectedOptions).map(opt => opt.value);
+    fetch('/update_trip_tags', {
+      method: 'POST',
+      headers: { 'Content-Type': 'application/json' },
+      body: JSON.stringify({ trip_id: currentTripId, tags: selected })
+    })
+    .then(response => response.json())
+    .then(data => {
+      if(data.status === 'success'){
+        // Update the button text accordingly
+        document.querySelector(`.trip-issues-btn[data-trip-id='${currentTripId}']`).textContent = selected.length > 0 ? 'Edit' : 'Add';
+        // Also update its data attribute
+        document.querySelector(`.trip-issues-btn[data-trip-id='${currentTripId}']`).setAttribute('data-trip-issues', selected.join(', '));
+        bootstrap.Modal.getInstance(document.getElementById('tripIssuesModal')).hide();
+      } else {
+        alert(data.message);
+      }
+    });
+  });
+
+  // Open New Tag Modal from within the Trip Issues Modal
+  document.getElementById('open-new-tag-modal').addEventListener('click', function(){
+    var newTagModal = new bootstrap.Modal(document.getElementById('newTagModal'));
+    newTagModal.show();
+  });
+
+  // Handle Create New Tag
+  document.getElementById('save-new-tag-btn').addEventListener('click', function(){
+    const newTagName = document.getElementById('new-tag-input').value.trim();
+    if(newTagName === ''){
+      alert('Please enter a tag name');
+      return;
+    }
+    fetch('/create_tag', {
+      method: 'POST',
+      headers: { 'Content-Type': 'application/json' },
+      body: JSON.stringify({ name: newTagName })
+    })
+    .then(response => response.json())
+    .then(data => {
+      if(data.status === 'success'){
+        // Add the new tag to the multi-select dropdown
+        const select = document.getElementById('trip-issues-select');
+        let option = document.createElement('option');
+        option.value = data.tag.name;
+        option.text = data.tag.name;
+        option.selected = true;
+        select.add(option);
+        document.getElementById('new-tag-input').value = '';
+        bootstrap.Modal.getInstance(document.getElementById('newTagModal')).hide();
+      } else {
+        alert(data.message);
+      }
+    });
+  });
+
+  // 'Add New Tag' button outside the table opens the New Tag Modal
+  document.getElementById('add-new-tag-btn').addEventListener('click', function(){
+    var newTagModal = new bootstrap.Modal(document.getElementById('newTagModal'));
+    newTagModal.show();
+  });
+
+  // Handle Delete Tag button click
+  document.getElementById('delete-tag-btn').addEventListener('click', function(){
+    // Populate the delete tag select with available tags
+    fetch('/get_tags')
+      .then(response => response.json())
+      .then(data => {
+        const select = document.getElementById('delete-tag-select');
+        select.innerHTML = '';
+        data.tags.forEach(tag => {
+          let option = document.createElement('option');
+          option.value = tag.name;
+          option.text = tag.name;
+          select.add(option);
+        });
+        // Show the delete tag modal
+        var deleteTagModal = new bootstrap.Modal(document.getElementById('deleteTagModal'));
+        deleteTagModal.show();
+      });
+  });
+
   // Handle confirm delete tag
   document.getElementById('confirm-delete-tag-btn').addEventListener('click', function(){
     const select = document.getElementById('delete-tag-select');
@@ -1988,10 +1542,5 @@
   window.location.href = `${form.action}${queryString ? '?' + queryString : ''}`;
   return false;
 }
-=======
-<script>
-// The DOMContentLoaded event handler and all the trip tag management code has been consolidated 
-// with the main event handler at the top of the file to avoid duplicate event listeners.
->>>>>>> b6a8385a
 </script>
 {% endblock %}