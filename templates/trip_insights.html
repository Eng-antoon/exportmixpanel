{% extends "layout.html" %}
{% block content %}
<!-- Navigation Bar (Retained for Trip Insights) -->

<!-- Main Heading -->
<<<<<<< HEAD
<h1 class="mt-4">Trip Insights (Manual)</h1>
=======
<h1 class="mt-4">Trip Insights</h1>
<div class="mb-3">
  <label for="qualityMetricSelect"><strong>Select Quality Metric:</strong></label>
  <select id="qualityMetricSelect" class="form-select" onchange="updateQualityMetric()">
    <option value="manual" {% if quality_metric == 'manual' %}selected{% endif %}>Manual Trip Quality</option>
    <option value="expected" {% if quality_metric == 'expected' %}selected{% endif %}>Expected Trip Quality</option>
  </select>
</div>


>>>>>>> 71f12d79

<div class="row animate__animated animate__fadeInUp">
  <div class="col-md-6">
    <h3>Route Quality Counts</h3>
    <ul class="list-group">
      <li class="list-group-item">No Logs Trips: {{ quality_counts["No Logs Trips"] }}</li>
      <li class="list-group-item">Trip Points Only Exist: {{ quality_counts["Trip Points Only Exist"] }}</li>
      <li class="list-group-item">Low: {{ quality_counts["Low"] }}</li>
      <li class="list-group-item">Moderate: {{ quality_counts["Moderate"] }}</li>
      <li class="list-group-item">High: {{ quality_counts["High"] }}</li>
      <li class="list-group-item">No Quality Set: {{ quality_counts[""] }}</li>
    </ul>
  </div>
  <div class="col-md-6">
    <h3>Distance Averages</h3>
    <ul class="list-group">
      <li class="list-group-item">Average Manual Distance: {{ avg_manual|round(2) }}</li>
      <li class="list-group-item">Average Calculated Distance: {{ avg_calculated|round(2) }}</li>
    </ul>
  </div>
</div>

<div class="row mt-4 animate__animated animate__fadeInUp">
  <div class="col-md-6">
    <h3>Distance Consistency</h3>
    <ul class="list-group">
      <li class="list-group-item">Consistent Trips: {{ consistent }}</li>
      <li class="list-group-item">Inconsistent Trips: {{ inconsistent }}</li>
    </ul>
  </div>
</div>

<!-- New Dashboard Sections Start -->
<hr class="mt-4">
<h2 class="mt-5">Additional Dynamic Dashboards</h2>

<div class="card mb-4 animate__animated animate__fadeInUp">
  <div class="card-header">
    Trip Quality Distribution & Segmentation
  </div>
  <div class="card-body">
    <p>This dashboard shows the distribution of trip quality scores (No Logs Trips, Trip Points Only Exist, Low, Moderate, High, No Quality Set) based on manual data. Use this to understand the overall segmentation of trips.</p>
    <canvas id="qualityDistributionChart"></canvas>
  </div>
</div>

<div class="card mb-4 animate__animated animate__fadeInUp">
  <div class="card-header">
    Quality Category Drill-Down
  </div>
  <div class="card-body">
    <p>Select a quality category from the dropdown to view the breakdown of device specifications (based on model) associated with that quality segment.</p>
    <select id="qualitySelect" class="form-select mb-3" style="max-width:200px;">
      <option value="High">High</option>
      <option value="Moderate">Moderate</option>
      <option value="Low">Low</option>
    </select>
    <canvas id="qualityDrilldownChart"></canvas>
  </div>
</div>

<div class="card mb-4 animate__animated animate__fadeInUp">
  <div class="card-header">
    Hardware Specification Impact
  </div>
  <div class="card-body">
    <p>This bar chart shows the distribution of trip quality across different RAM capacities.</p>
    <canvas id="ramChart"></canvas>
  </div>
</div>

<div class="card mb-4 animate__animated animate__fadeInUp">
  <div class="card-header">
    Sensor & Feature Availability
  </div>
  <div class="card-body">
    <p>This grouped bar chart displays the percentage availability of various sensors for each trip quality category.</p>
    <canvas id="sensorChart"></canvas>
  </div>
</div>

<div class="card mb-4 animate__animated animate__fadeInUp">
  <div class="card-header">
    OS & Software Impact on Trip Quality
  </div>
  <div class="card-body">
    <p>This stacked bar chart shows how trip quality is distributed across different Android versions.</p>
    <canvas id="osQualityChart"></canvas>
  </div>
</div>

<div class="card mb-4 animate__animated animate__fadeInUp">
  <div class="card-header">
    Manufacturer & Model Analysis
  </div>
  <div class="card-body">
    <p>This dashboard presents the distribution of trip quality across different manufacturers.</p>
    <canvas id="manufacturerChart"></canvas>
  </div>
</div>

<div class="card mb-4 animate__animated animate__fadeInUp">
  <div class="card-header">
    Carrier & Device Interaction
  </div>
  <div class="card-body">
    <p>This dashboard shows the distribution of trip quality segmented by carrier.</p>
    <canvas id="carrierChart"></canvas>
  </div>
</div>

<div class="card mb-4 animate__animated animate__fadeInUp">
  <div class="card-header">
    Temporal Trends in Trip Quality
  </div>
  <div class="card-body">
    <p>This line chart visualizes trip quality over time based on the timestamps from the Excel data.</p>
    <canvas id="timeSeriesChart"></canvas>
  </div>
</div>

<div class="card mb-4 animate__animated animate__fadeInUp">
  <div class="card-header">
    Advanced Analytics & Predictive Insights
  </div>
  <div class="card-body">
    <p>Predictive analytics dashboard is not yet implemented.</p>
  </div>
</div>

<!-- New Dashboards -->

<div class="card mb-4 animate__animated animate__fadeInUp">
  <div class="card-header">
    Average Trip Duration vs Trip Quality
  </div>
  <div class="card-body">
    <p>This dashboard shows the average trip duration (in hours) for each trip quality category.</p>
    <canvas id="avgTripDurationChart"></canvas>
  </div>
</div>

<div class="card mb-4 animate__animated animate__fadeInUp">
  <div class="card-header">
    Completed By vs Trip Quality
  </div>
  <div class="card-body">
    <p>This grouped bar chart displays, for each quality category, the number of trips completed by each type.</p>
    <canvas id="completedByChart"></canvas>
  </div>
</div>

<div class="card mb-4 animate__animated animate__fadeInUp">
  <div class="card-header">
    Average Logs Count vs Trip Quality
  </div>
  <div class="card-body">
    <p>This bar chart shows the average log count per trip quality category.</p>
    <canvas id="avgLogsCountChart"></canvas>
  </div>
</div>

<div class="card mb-4 animate__animated animate__fadeInUp">
  <div class="card-header">
    App Version vs Trip Quality
  </div>
  <div class="card-body">
    <p>This grouped bar chart shows, for each app version, the distribution of trip quality categories.</p>
    <canvas id="appVersionChart"></canvas>
  </div>
</div>

<!-- Lack of Accuracy Chart -->
<div class="card mb-4 animate__animated animate__fadeInUp">
  <div class="card-header">
    Lack of Accuracy vs Trip Quality
  </div>
  <div class="card-body">
    <p>This chart shows the relationship between the Lack of Accuracy metric and Trip Quality.</p>
    <canvas id="accuracyChart"></canvas>
  </div>
</div>

<script src="https://cdn.jsdelivr.net/npm/chart.js"></script>
<script>
/* Chart initialization code for Manual Trip Insights Dashboard */
const qualityDistributionData = JSON.parse('{{ quality_counts|tojson }}');
const qualityDrilldownData = JSON.parse('{{ quality_drilldown|tojson }}');
const sensorStats = JSON.parse('{{ sensor_stats|tojson }}');
const qualityByOs = JSON.parse('{{ quality_by_os|tojson }}');
const manufacturerQuality = JSON.parse('{{ manufacturer_quality|tojson }}');
const carrierQuality = JSON.parse('{{ carrier_quality|tojson }}');
const timeSeries = JSON.parse('{{ time_series|tojson }}');
const ramQualityCounts = JSON.parse('{{ ram_quality_counts|tojson }}');

function getUniqueColor(index) {
    const colors = [
        'rgba(255, 99, 132, 0.7)',
        'rgba(54, 162, 235, 0.7)',
        'rgba(255, 206, 86, 0.7)',
        'rgba(75, 192, 192, 0.7)',
        'rgba(153, 102, 255, 0.7)',
        'rgba(255, 159, 64, 0.7)',
        'rgba(199, 199, 199, 0.7)',
        'rgba(83, 102, 255, 0.7)'
    ];
    return colors[index % colors.length];
}

// Trip Quality Distribution - Bar Chart
const ctxQualityDistribution = document.getElementById('qualityDistributionChart').getContext('2d');
window.qualityDistributionChart = new Chart(ctxQualityDistribution, {
  type: 'bar',
  data: {
    labels: Object.keys(qualityDistributionData),
    datasets: [{
      label: 'Trip Count',
      data: Object.values(qualityDistributionData),
      backgroundColor: Object.keys(qualityDistributionData).map((_, i) => getUniqueColor(i))
    }]
  },
  options: {
    plugins: {
      title: { display: true, text: 'Trip Quality Distribution' }
    },
    scales: { x: { stacked: false, ticks: { autoSkip: false } }, y: { beginAtZero: true } }
  }
});

// Quality Drill-Down Chart
function renderDrilldownChart(quality) {
  const data = qualityDrilldownData[quality];
  if (!data) return;
  const labels = Object.keys(data.model);
  const modelData = Object.values(data.model);
  const ctxDrilldown = document.getElementById('qualityDrilldownChart').getContext('2d');
  if(window.qualityDrilldownChart && typeof window.qualityDrilldownChart.destroy === 'function') {
      window.qualityDrilldownChart.destroy();
  }
  window.qualityDrilldownChart = new Chart(ctxDrilldown, {
    type: 'bar',
    data: {
      labels: labels,
      datasets: [{
        label: 'Model Count',
        data: modelData,
        backgroundColor: labels.map((_, i) => getUniqueColor(i))
      }]
    },
    options: {
      plugins: {
        title: { display: true, text: 'Device Specs Drill-Down for ' + quality + ' Quality Trips' }
      },
      scales: { x: { stacked: false, ticks: { autoSkip: false } }, y: { beginAtZero: true } }
    }
  });
}

function updateQualityMetric() {
    var qualityMetric = document.getElementById('qualityMetricSelect').value;
    var url = new URL(window.location.href);
    url.searchParams.set('quality_metric', qualityMetric);
    window.location.href = url.toString();
}


document.getElementById('qualitySelect').addEventListener('change', function() {
  renderDrilldownChart(this.value);
});
renderDrilldownChart(document.getElementById('qualitySelect').value);

// RAM Distribution Chart
let ramLabels = Object.keys(ramQualityCounts);
ramLabels.sort((a, b) => parseInt(a) - parseInt(b));
let qualityLevelsSet = new Set();
ramLabels.forEach(ram => { Object.keys(ramQualityCounts[ram]).forEach(q => qualityLevelsSet.add(q)); });
let qualityLevels = Array.from(qualityLevelsSet);
qualityLevels.sort((a, b) => {
  const order = {"High": 1, "Moderate": 2, "Low": 3, "No Logs Trips": 4, "Trip Points Only Exist": 5, "Empty": 6};
  return (order[a] || 7) - (order[b] || 7);
});
let datasets = qualityLevels.map((q, i) => {
  return { label: q, data: ramLabels.map(ram => ramQualityCounts[ram][q] || 0), backgroundColor: getUniqueColor(i) };
});
const ctxRam = document.getElementById('ramChart').getContext('2d');
window.ramChart = new Chart(ctxRam, {
  type: 'bar',
  data: { labels: ramLabels, datasets: datasets },
  options: {
    plugins: { title: { display: true, text: 'Trip Quality Distribution by RAM' } },
    responsive: true,
    scales: { x: { title: { display: true, text: 'RAM Capacity' } }, y: { beginAtZero: true, title: { display: true, text: 'Number of Trips' } } }
  }
});

// Sensor & Feature Availability Chart
const sensorLabels = Object.keys(sensorStats["Fingerprint Sensor"] || {});
let sensorDatasets = [];
Object.keys(sensorStats).forEach((sensor, index) => {
  const data = sensorLabels.map(q => {
    if(sensorStats[sensor][q]) {
      return Math.round((sensorStats[sensor][q].present / sensorStats[sensor][q].total) * 100);
    }
    return 0;
  });
  sensorDatasets.push({ label: sensor, data: data, backgroundColor: getUniqueColor(index) });
});
const ctxSensor = document.getElementById('sensorChart').getContext('2d');
window.sensorChart = new Chart(ctxSensor, {
  type: 'bar',
  data: { labels: sensorLabels, datasets: sensorDatasets },
  options: { plugins: { title: { display: true, text: 'Sensor Availability by Trip Quality (%)' } }, scales: { x: { stacked: false, ticks: { autoSkip: false } }, y: { beginAtZero: true, max: 100 } } }
});

// OS & Software Impact Chart
const osLabels = Object.keys(qualityByOs);
const osDatasets = [];
const qualityCategories = new Set();
Object.values(qualityByOs).forEach(obj => { Object.keys(obj).forEach(q => qualityCategories.add(q)); });
Array.from(qualityCategories).forEach((q, index) => {
  const data = osLabels.map(os => qualityByOs[os][q] || 0);
  osDatasets.push({ label: q, data: data, backgroundColor: getUniqueColor(index) });
});
const ctxOsQuality = document.getElementById('osQualityChart').getContext('2d');
window.osQualityChart = new Chart(ctxOsQuality, {
  type: 'bar',
  data: { labels: osLabels, datasets: osDatasets },
  options: { plugins: { title: { display: true, text: 'Trip Quality by Android Version' } }, responsive: true, scales: { x: { stacked: false, ticks: { autoSkip: false } }, y: { stacked: false, beginAtZero: true } } }
});

// Manufacturer & Model Analysis Chart
const manuLabels = Object.keys(manufacturerQuality);
const manuDatasets = [];
const manuQualityCategories = new Set();
Object.values(manufacturerQuality).forEach(obj => { Object.keys(obj).forEach(q => manuQualityCategories.add(q)); });
manuQualityCategories.forEach((q, index) => {
  const data = manuLabels.map(manu => manufacturerQuality[manu][q] || 0);
  manuDatasets.push({ label: q, data: data, backgroundColor: getUniqueColor(index) });
});
const ctxManufacturer = document.getElementById('manufacturerChart').getContext('2d');
window.manufacturerChart = new Chart(ctxManufacturer, {
  type: 'bar',
  data: { labels: manuLabels, datasets: manuDatasets },
  options: { plugins: { title: { display: true, text: 'Trip Quality by Manufacturer' } }, responsive: true, scales: { x: { stacked: false, ticks: { autoSkip: false } }, y: { stacked: false, beginAtZero: true } } }
});

// Carrier & Device Interaction Chart
const carrierLabels = Object.keys(carrierQuality);
const carrierDatasets = [];
const carrierQualityCategories = new Set();
Object.values(carrierQuality).forEach(obj => { Object.keys(obj).forEach(q => carrierQualityCategories.add(q)); });
carrierQualityCategories.forEach((q, index) => {
  const data = carrierLabels.map(carrier => carrierQuality[carrier][q] || 0);
  carrierDatasets.push({ label: q, data: data, backgroundColor: getUniqueColor(index) });
});
const ctxCarrier = document.getElementById('carrierChart').getContext('2d');
window.carrierChart = new Chart(ctxCarrier, {
  type: 'bar',
  data: { labels: carrierLabels, datasets: carrierDatasets },
  options: { indexAxis: 'x', responsive: true, scales: { x: { stacked: false, ticks: { autoSkip: false } }, y: { stacked: false, beginAtZero: true } } }
});

// Temporal Trends Chart
const timeLabels = Object.keys(timeSeries);
const timeDatasets = [];
const timeQualityCategories = new Set();
Object.values(timeSeries).forEach(obj => { Object.keys(obj).forEach(q => timeQualityCategories.add(q)); });
timeQualityCategories.forEach((q, index) => {
  const datasetData = timeLabels.map(date => timeSeries[date][q] || 0);
  timeDatasets.push({
    label: q,
    data: datasetData,
    backgroundColor: getUniqueColor(index),
    borderColor: getUniqueColor(index).replace('0.7', '1'),
    fill: false
  });
});
const ctxTimeSeries = document.getElementById('timeSeriesChart').getContext('2d');
window.timeSeriesChart = new Chart(ctxTimeSeries, {
  type: 'line',
  data: { labels: timeLabels, datasets: timeDatasets },
  options: { plugins: { title: { display: true, text: 'Temporal Trends in Trip Quality' } }, responsive: true, scales: { y: { beginAtZero: true } } }
});

///////////////////////////////////////////////
// New Chart: Average Trip Duration vs Trip Quality
const avgTripDurationData = JSON.parse('{{ avg_trip_duration_quality|tojson }}');
const durationLabels = Object.keys(avgTripDurationData);
const durationValues = Object.values(avgTripDurationData);
const ctxAvgTripDuration = document.getElementById('avgTripDurationChart').getContext('2d');
new Chart(ctxAvgTripDuration, {
    type: 'bar',
    data: {
        labels: durationLabels,
        datasets: [{
            label: 'Average Trip Duration (h)',
            data: durationValues,
            backgroundColor: durationLabels.map((_, i) => getUniqueColor(i))
        }]
    },
    options: { scales: { y: { beginAtZero: true } } }
});

///////////////////////////////////////////////
// New Chart: Completed By vs Trip Quality
const completedByData = JSON.parse('{{ completed_by_quality|tojson }}');
const qualityCategoriesForCompleted = Object.keys(completedByData);
let completionTypes = new Set();
qualityCategoriesForCompleted.forEach(q => { Object.keys(completedByData[q]).forEach(type => completionTypes.add(type)); });
completionTypes = Array.from(completionTypes);
const completedByChartDatasets = completionTypes.map((type, index) => {
    const data = qualityCategoriesForCompleted.map(q => completedByData[q][type] || 0);
    return { label: type, data: data, backgroundColor: getUniqueColor(index) };
});
const ctxCompletedBy = document.getElementById('completedByChart').getContext('2d');
new Chart(ctxCompletedBy, {
    type: 'bar',
    data: { labels: qualityCategoriesForCompleted, datasets: completedByChartDatasets },
    options: { scales: { x: { stacked: false }, y: { beginAtZero: true } } }
});

///////////////////////////////////////////////
// New Chart: Average Logs Count vs Trip Quality
const avgLogsCountData = JSON.parse('{{ avg_logs_count_quality|tojson }}');
const logsLabels = Object.keys(avgLogsCountData);
const logsValues = Object.values(avgLogsCountData);
const ctxAvgLogs = document.getElementById('avgLogsCountChart').getContext('2d');
new Chart(ctxAvgLogs, {
    type: 'bar',
    data: { labels: logsLabels, datasets: [{ label: 'Average Logs Count', data: logsValues, backgroundColor: logsLabels.map((_, i) => getUniqueColor(i)) }] },
    options: { scales: { y: { beginAtZero: true } } }
});

///////////////////////////////////////////////
// New Chart: App Version vs Trip Quality
const appVersionQualityData = JSON.parse('{{ app_version_quality|tojson }}');
const appVersionLabels = Object.keys(appVersionQualityData);
let qualityCategoriesApp = new Set();
appVersionLabels.forEach(appVer => { Object.keys(appVersionQualityData[appVer]).forEach(q => qualityCategoriesApp.add(q)); });
qualityCategoriesApp = Array.from(qualityCategoriesApp);
const appVersionDatasets = qualityCategoriesApp.map((quality, index) => {
  const data = appVersionLabels.map(appVer => appVersionQualityData[appVer][quality] || 0);
  return { label: quality, data: data, backgroundColor: getUniqueColor(index) };
});
const ctxAppVersion = document.getElementById('appVersionChart').getContext('2d');
new Chart(ctxAppVersion, {
  type: 'bar',
  data: { labels: appVersionLabels, datasets: appVersionDatasets },
  options: { plugins: { title: { display: true, text: 'App Version vs Trip Quality' } }, scales: { x: { stacked: false, ticks: { autoSkip: false } }, y: { beginAtZero: true } } }
});

/* New Chart: Lack of Accuracy vs Trip Quality */
const accuracyData = JSON.parse('{{ accuracy_data|default({})|tojson }}');
const ctxAccuracy = document.getElementById('accuracyChart').getContext('2d');
window.accuracyChart = new Chart(ctxAccuracy, {
    type: 'bar',
    data: { labels: Object.keys(accuracyData), datasets: [{ label: 'Average Lack of Accuracy', data: Object.values(accuracyData), backgroundColor: Object.keys(accuracyData).map((_, i) => getUniqueColor(i)) }] },
    options: { plugins: { title: { display: true, text: 'Lack of Accuracy vs Trip Quality' } }, scales: { x: { ticks: { autoSkip: false }, title: { display: true, text: 'Trip Quality' } }, y: { beginAtZero: true, title: { display: true, text: 'Avg Lack of Accuracy' } } } }
});
<<<<<<< HEAD
=======


/* Updated updateDashboards function to disable auto-update on 404 errors */
function updateDashboards() {
  fetch('/api/trip_insights_data')
    .then(response => {
      if (!response.ok) {
        throw new Error('HTTP error ' + response.status);
      }
      return response.json();
    })
    .then(data => {
      // Update Trip Quality Distribution Chart
      if(window.qualityDistributionChart) {
        window.qualityDistributionChart.data.labels = Object.keys(data.quality_counts);
        window.qualityDistributionChart.data.datasets[0].data = Object.values(data.quality_counts);
        window.qualityDistributionChart.update();
      }
      // Update Drilldown Chart based on currently selected quality
      const drillQuality = document.getElementById('qualitySelect').value;
      renderDrilldownChart(drillQuality);
      // Update Sensor Chart
      if(window.sensorChart) {
        const sensorLabels = Object.keys(data.sensor_stats["Fingerprint Sensor"] || {});
        window.sensorChart.data.labels = sensorLabels;
        let sensorDatasets = [];
        Object.keys(data.sensor_stats).forEach((sensor, index) => {
          const sensorPercentages = sensorLabels.map(q => {
            if(data.sensor_stats[sensor][q]) {
              return Math.round((data.sensor_stats[sensor][q].present / data.sensor_stats[sensor][q].total) * 100);
            }
            return 0;
          });
          sensorDatasets.push({
             label: sensor,
             data: sensorPercentages,
             backgroundColor: getUniqueColor(index)
          });
        });
        window.sensorChart.data.datasets = sensorDatasets;
        window.sensorChart.update();
      }
      // Update OS Quality Chart
      if(window.osQualityChart) {
        const osLabels = Object.keys(data.quality_by_os);
        window.osQualityChart.data.labels = osLabels;
        let osDatasets = [];
        let qualityCategories = new Set();
        Object.values(data.quality_by_os).forEach(obj => { Object.keys(obj).forEach(q => qualityCategories.add(q)); });
        Array.from(qualityCategories).forEach((q, index) => {
          const datasetData = osLabels.map(os => data.quality_by_os[os][q] || 0);
          osDatasets.push({
            label: q,
            data: datasetData,
            backgroundColor: getUniqueColor(index)
          });
        });
        window.osQualityChart.data.datasets = osDatasets;
        window.osQualityChart.update();
      }
      // Update Manufacturer Chart
      if(window.manufacturerChart) {
        const manuLabels = Object.keys(data.manufacturer_quality);
        window.manufacturerChart.data.labels = manuLabels;
        let manuDatasets = [];
        let manuQualityCategories = new Set();
        Object.values(data.manufacturer_quality).forEach(obj => { Object.keys(obj).forEach(q => manuQualityCategories.add(q)); });
        Array.from(manuQualityCategories).forEach((q, index) => {
          const datasetData = manuLabels.map(manu => data.manufacturer_quality[manu][q] || 0);
          manuDatasets.push({
            label: q,
            data: datasetData,
            backgroundColor: getUniqueColor(index)
          });
        });
        window.manufacturerChart.data.datasets = manuDatasets;
        window.manufacturerChart.update();
      }
      // Update Carrier Chart
      if(window.carrierChart) {
        const carrierLabels = Object.keys(data.carrier_quality);
        window.carrierChart.data.labels = carrierLabels;
        let carrierDatasets = [];
        let carrierQualityCategories = new Set();
        Object.values(data.carrier_quality).forEach(obj => { Object.keys(obj).forEach(q => carrierQualityCategories.add(q)); });
        Array.from(carrierQualityCategories).forEach((q, index) => {
          const datasetData = carrierLabels.map(carrier => data.carrier_quality[carrier][q] || 0);
          carrierDatasets.push({
            label: q,
            data: datasetData,
            backgroundColor: getUniqueColor(index)
          });
        });
        window.carrierChart.data.datasets = carrierDatasets;
        window.carrierChart.update();
      }
      // Update Time Series Chart
      if(window.timeSeriesChart) {
        const timeLabels = Object.keys(data.time_series);
        window.timeSeriesChart.data.labels = timeLabels;
        let timeDatasets = [];
        let timeQualityCategories = new Set();
        Object.values(data.time_series).forEach(obj => { Object.keys(obj).forEach(q => timeQualityCategories.add(q)); });
        Array.from(timeQualityCategories).forEach((q, index) => {
          const datasetData = timeLabels.map(date => data.time_series[date][q] || 0);
          timeDatasets.push({
            label: q,
            data: datasetData,
            backgroundColor: getUniqueColor(index),
            borderColor: getUniqueColor(index).replace('0.7', '1'),
            fill: false
          });
        });
        window.timeSeriesChart.data.datasets = timeDatasets;
        window.timeSeriesChart.update();
      }
      // Update Accuracy Chart
      if(window.accuracyChart) {
        window.accuracyChart.data.labels = Object.keys(data.accuracy_data);
        window.accuracyChart.data.datasets[0].data = Object.values(data.accuracy_data);
        window.accuracyChart.data.datasets[0].backgroundColor = Object.keys(data.accuracy_data).map((_, i) => getUniqueColor(i));
        window.accuracyChart.update();
      }
    })
    .catch(err => {
      console.error('Error fetching dashboard data:', err);
      if (err.message && err.message.indexOf('404') >= 0) {
        console.error('Disabling auto-update as API endpoint not found.');
        clearInterval(dashboardInterval);
      }
    });
}

var dashboardInterval = setInterval(updateDashboards, 30000);
>>>>>>> 71f12d79
</script>
{% endblock %}<|MERGE_RESOLUTION|>--- conflicted
+++ resolved
@@ -3,20 +3,7 @@
 <!-- Navigation Bar (Retained for Trip Insights) -->
 
 <!-- Main Heading -->
-<<<<<<< HEAD
 <h1 class="mt-4">Trip Insights (Manual)</h1>
-=======
-<h1 class="mt-4">Trip Insights</h1>
-<div class="mb-3">
-  <label for="qualityMetricSelect"><strong>Select Quality Metric:</strong></label>
-  <select id="qualityMetricSelect" class="form-select" onchange="updateQualityMetric()">
-    <option value="manual" {% if quality_metric == 'manual' %}selected{% endif %}>Manual Trip Quality</option>
-    <option value="expected" {% if quality_metric == 'expected' %}selected{% endif %}>Expected Trip Quality</option>
-  </select>
-</div>
-
-
->>>>>>> 71f12d79
 
 <div class="row animate__animated animate__fadeInUp">
   <div class="col-md-6">
@@ -476,142 +463,5 @@
     data: { labels: Object.keys(accuracyData), datasets: [{ label: 'Average Lack of Accuracy', data: Object.values(accuracyData), backgroundColor: Object.keys(accuracyData).map((_, i) => getUniqueColor(i)) }] },
     options: { plugins: { title: { display: true, text: 'Lack of Accuracy vs Trip Quality' } }, scales: { x: { ticks: { autoSkip: false }, title: { display: true, text: 'Trip Quality' } }, y: { beginAtZero: true, title: { display: true, text: 'Avg Lack of Accuracy' } } } }
 });
-<<<<<<< HEAD
-=======
-
-
-/* Updated updateDashboards function to disable auto-update on 404 errors */
-function updateDashboards() {
-  fetch('/api/trip_insights_data')
-    .then(response => {
-      if (!response.ok) {
-        throw new Error('HTTP error ' + response.status);
-      }
-      return response.json();
-    })
-    .then(data => {
-      // Update Trip Quality Distribution Chart
-      if(window.qualityDistributionChart) {
-        window.qualityDistributionChart.data.labels = Object.keys(data.quality_counts);
-        window.qualityDistributionChart.data.datasets[0].data = Object.values(data.quality_counts);
-        window.qualityDistributionChart.update();
-      }
-      // Update Drilldown Chart based on currently selected quality
-      const drillQuality = document.getElementById('qualitySelect').value;
-      renderDrilldownChart(drillQuality);
-      // Update Sensor Chart
-      if(window.sensorChart) {
-        const sensorLabels = Object.keys(data.sensor_stats["Fingerprint Sensor"] || {});
-        window.sensorChart.data.labels = sensorLabels;
-        let sensorDatasets = [];
-        Object.keys(data.sensor_stats).forEach((sensor, index) => {
-          const sensorPercentages = sensorLabels.map(q => {
-            if(data.sensor_stats[sensor][q]) {
-              return Math.round((data.sensor_stats[sensor][q].present / data.sensor_stats[sensor][q].total) * 100);
-            }
-            return 0;
-          });
-          sensorDatasets.push({
-             label: sensor,
-             data: sensorPercentages,
-             backgroundColor: getUniqueColor(index)
-          });
-        });
-        window.sensorChart.data.datasets = sensorDatasets;
-        window.sensorChart.update();
-      }
-      // Update OS Quality Chart
-      if(window.osQualityChart) {
-        const osLabels = Object.keys(data.quality_by_os);
-        window.osQualityChart.data.labels = osLabels;
-        let osDatasets = [];
-        let qualityCategories = new Set();
-        Object.values(data.quality_by_os).forEach(obj => { Object.keys(obj).forEach(q => qualityCategories.add(q)); });
-        Array.from(qualityCategories).forEach((q, index) => {
-          const datasetData = osLabels.map(os => data.quality_by_os[os][q] || 0);
-          osDatasets.push({
-            label: q,
-            data: datasetData,
-            backgroundColor: getUniqueColor(index)
-          });
-        });
-        window.osQualityChart.data.datasets = osDatasets;
-        window.osQualityChart.update();
-      }
-      // Update Manufacturer Chart
-      if(window.manufacturerChart) {
-        const manuLabels = Object.keys(data.manufacturer_quality);
-        window.manufacturerChart.data.labels = manuLabels;
-        let manuDatasets = [];
-        let manuQualityCategories = new Set();
-        Object.values(data.manufacturer_quality).forEach(obj => { Object.keys(obj).forEach(q => manuQualityCategories.add(q)); });
-        Array.from(manuQualityCategories).forEach((q, index) => {
-          const datasetData = manuLabels.map(manu => data.manufacturer_quality[manu][q] || 0);
-          manuDatasets.push({
-            label: q,
-            data: datasetData,
-            backgroundColor: getUniqueColor(index)
-          });
-        });
-        window.manufacturerChart.data.datasets = manuDatasets;
-        window.manufacturerChart.update();
-      }
-      // Update Carrier Chart
-      if(window.carrierChart) {
-        const carrierLabels = Object.keys(data.carrier_quality);
-        window.carrierChart.data.labels = carrierLabels;
-        let carrierDatasets = [];
-        let carrierQualityCategories = new Set();
-        Object.values(data.carrier_quality).forEach(obj => { Object.keys(obj).forEach(q => carrierQualityCategories.add(q)); });
-        Array.from(carrierQualityCategories).forEach((q, index) => {
-          const datasetData = carrierLabels.map(carrier => data.carrier_quality[carrier][q] || 0);
-          carrierDatasets.push({
-            label: q,
-            data: datasetData,
-            backgroundColor: getUniqueColor(index)
-          });
-        });
-        window.carrierChart.data.datasets = carrierDatasets;
-        window.carrierChart.update();
-      }
-      // Update Time Series Chart
-      if(window.timeSeriesChart) {
-        const timeLabels = Object.keys(data.time_series);
-        window.timeSeriesChart.data.labels = timeLabels;
-        let timeDatasets = [];
-        let timeQualityCategories = new Set();
-        Object.values(data.time_series).forEach(obj => { Object.keys(obj).forEach(q => timeQualityCategories.add(q)); });
-        Array.from(timeQualityCategories).forEach((q, index) => {
-          const datasetData = timeLabels.map(date => data.time_series[date][q] || 0);
-          timeDatasets.push({
-            label: q,
-            data: datasetData,
-            backgroundColor: getUniqueColor(index),
-            borderColor: getUniqueColor(index).replace('0.7', '1'),
-            fill: false
-          });
-        });
-        window.timeSeriesChart.data.datasets = timeDatasets;
-        window.timeSeriesChart.update();
-      }
-      // Update Accuracy Chart
-      if(window.accuracyChart) {
-        window.accuracyChart.data.labels = Object.keys(data.accuracy_data);
-        window.accuracyChart.data.datasets[0].data = Object.values(data.accuracy_data);
-        window.accuracyChart.data.datasets[0].backgroundColor = Object.keys(data.accuracy_data).map((_, i) => getUniqueColor(i));
-        window.accuracyChart.update();
-      }
-    })
-    .catch(err => {
-      console.error('Error fetching dashboard data:', err);
-      if (err.message && err.message.indexOf('404') >= 0) {
-        console.error('Disabling auto-update as API endpoint not found.');
-        clearInterval(dashboardInterval);
-      }
-    });
-}
-
-var dashboardInterval = setInterval(updateDashboards, 30000);
->>>>>>> 71f12d79
 </script>
 {% endblock %}