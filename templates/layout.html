<!DOCTYPE html>
<html lang="en">
<head>
  <meta charset="UTF-8" />
  <title>Admin Dashboard</title>
  <!-- Bootstrap CSS via CDN -->
  <link rel="stylesheet" href="https://cdn.jsdelivr.net/npm/bootstrap@5.2.3/dist/css/bootstrap.min.css" />
  <!-- Animate.css for animations -->
  <link rel="stylesheet" href="https://cdnjs.cloudflare.com/ajax/libs/animate.css/4.1.1/animate.min.css"/>
  <!-- FontAwesome for icons -->
  <link rel="stylesheet" href="https://cdnjs.cloudflare.com/ajax/libs/font-awesome/6.4.0/css/all.min.css" />
  <link rel="stylesheet" href="{{ url_for('static', filename='css/style.css') }}" />
  <!-- Chart.js CDN -->
  <script src="https://cdn.jsdelivr.net/npm/chart.js"></script>
  <style>
    /* Custom animation delay */
    .animate-delay {
      animation-delay: 0.5s;
    }
    /* Modern styling */
    body {
      background-color: #f0f2f5;
    }
    .navbar {
      box-shadow: 0 2px 4px rgba(0,0,0,0.1);
    }
    .card {
      border: none;
      border-radius: 0.75rem;
      box-shadow: 0 4px 6px rgba(0,0,0,0.1);
    }
    .table {
      background-color: #fff;
    }
  </style>
</head>
<body>
  <nav class="navbar navbar-expand-lg navbar-light bg-white">
    <div class="container">
      <a class="navbar-brand fw-bold" href="{{ url_for('analytics') }}">My Dashboard</a>
      <button class="navbar-toggler" type="button" data-bs-toggle="collapse" data-bs-target="#navbarNav"
        aria-controls="navbarNav" aria-expanded="false" aria-label="Toggle navigation">
        <span class="navbar-toggler-icon"></span>
      </button>
      <div class="collapse navbar-collapse justify-content-end" id="navbarNav">
        <ul class="navbar-nav">
          <li class="nav-item"><a class="nav-link" href="{{ url_for('analytics') }}">Dashboard</a></li>
          <li class="nav-item"><a class="nav-link" href="{{ url_for('trips') }}">Trips</a></li>
          <li class="nav-item"><a class="nav-link" href="{{ url_for('trip_insights') }}">Trip Insights</a></li>
          <li class="nav-item"><a class="nav-link" href="{{ url_for('automatic_insights') }}">Automatic Insights</a></li>
          <li class="nav-item"><a class="nav-link" href="{{ url_for('impact_analysis') }}">Impact Analysis</a></li>
          <li class="nav-item"><a class="nav-link" href="{{ url_for('trip_tags_analysis') }}">Trip Tags Analysis</a></li>
<<<<<<< HEAD
          <li class="nav-item"><a class="nav-link" href="{{ url_for('device_metrics_page') }}">Device Metrics</a></li>
          {% if metabase_connected is defined %}
          <li class="nav-item">
            <span class="nav-link {% if metabase_connected %}text-success{% else %}text-danger{% endif %}">
              Metabase: <i class="fas fa-{% if metabase_connected %}check-circle{% else %}times-circle{% endif %}"></i>
              <a href="#" id="metabaseStatusLink" class="ms-1 small">Test</a>
            </span>
          </li>
          {% endif %}
=======
>>>>>>> 6669d07f
        </ul>
      </div>
    </div>
  </nav>
  <div class="container mt-4 animate__animated animate__fadeIn">
    {% block content %}{% endblock %}
  </div>
  <!-- Bootstrap JS via CDN -->
  <script src="https://cdn.jsdelivr.net/npm/bootstrap@5.2.3/dist/js/bootstrap.bundle.min.js"></script>
  <script src="{{ url_for('static', filename='js/main.js') }}"></script>
  
  {% if metabase_connected is defined %}
  <script>
    // Add metabase connection status test
    document.addEventListener('DOMContentLoaded', function() {
      const metabaseStatusLink = document.getElementById('metabaseStatusLink');
      if (metabaseStatusLink) {
        metabaseStatusLink.addEventListener('click', function(e) {
          e.preventDefault();
          
          fetch('/api/test_metabase_connection')
            .then(response => response.json())
            .then(data => {
              if (data.status === 'success') {
                alert('Metabase connection successful');
                window.location.reload();
              } else {
                alert('Error connecting to Metabase: ' + data.message);
              }
            })
            .catch(error => {
              alert('Error testing Metabase connection: ' + error);
            });
        });
      }
    });
  </script>
  {% endif %}
  
  {% block scripts %}{% endblock %}
</body>
</html><|MERGE_RESOLUTION|>--- conflicted
+++ resolved
@@ -50,7 +50,6 @@
           <li class="nav-item"><a class="nav-link" href="{{ url_for('automatic_insights') }}">Automatic Insights</a></li>
           <li class="nav-item"><a class="nav-link" href="{{ url_for('impact_analysis') }}">Impact Analysis</a></li>
           <li class="nav-item"><a class="nav-link" href="{{ url_for('trip_tags_analysis') }}">Trip Tags Analysis</a></li>
-<<<<<<< HEAD
           <li class="nav-item"><a class="nav-link" href="{{ url_for('device_metrics_page') }}">Device Metrics</a></li>
           {% if metabase_connected is defined %}
           <li class="nav-item">
@@ -60,8 +59,7 @@
             </span>
           </li>
           {% endif %}
-=======
->>>>>>> 6669d07f
+
         </ul>
       </div>
     </div>
